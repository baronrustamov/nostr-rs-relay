# Nostr-rs-relay configuration

[info]
# The advertised URL for the Nostr websocket.
relay_url = "wss://nostr.example.com/"

# Relay information for clients.  Put your unique server name here.
name = "nostr-rs-relay"

# Description
description = "A newly created nostr-rs-relay.\n\nCustomize this with your own info."

# Administrative contact pubkey
#pubkey = "0c2d168a4ae8ca58c9f1ab237b5df682599c6c7ab74307ea8b05684b60405d41"

# Administrative contact URI
#contact = "mailto:contact@example.com"

[diagnostics]
# Enable tokio tracing (for use with tokio-console)
#tracing = false

[database]
<<<<<<< HEAD
# Database engine (sqlite/postgres)
engine = "postgres"
=======
# Database engine (sqlite/postgres).  Defaults to sqlite.
# Support for postgres is currently experimental.
#engine = "sqlite"
>>>>>>> 2e42b1b8

# Directory for SQLite files.  Defaults to the current directory.  Can
# also be specified (and overriden) with the "--db dirname" command
# line option.
#data_directory = "."

# Use an in-memory database instead of 'nostr.db'.
# Requires sqlite engine.
# Caution; this will not survive a process restart!
#in_memory = false

# Database connection pool settings for subscribers:

# Minimum number of SQLite reader connections
#min_conn = 4

# Maximum number of SQLite reader connections.  Recommend setting this
# to approx the number of cores.
#max_conn = 8

# Database connection string.  Required for postgres; not used for
# sqlite.
#connection = "postgresql://postgres:nostr@localhost:7500/nostr"

# Postgres database settings
connection = "postgresql://postgres:nostr@localhost:7500/nostr"

[network]
# Bind to this network address
address = "0.0.0.0"

# Listen on this port
port = 8080

# If present, read this HTTP header for logging client IP addresses.
# Examples for common proxies, cloudflare:
#remote_ip_header = "x-forwarded-for"
#remote_ip_header = "cf-connecting-ip"

# Websocket ping interval in seconds, defaults to 5 minutes
#ping_interval = 300

[options]
# Reject events that have timestamps greater than this many seconds in
# the future.  Recommended to reject anything greater than 30 minutes
# from the current time, but the default is to allow any date.
reject_future_seconds = 1800

# Automatically delete old contact list events when newer lists are published
cleanup_contact_list = true

[limits]
# Limit events created per second, averaged over one minute.  Must be
# an integer.  If not set (or set to 0), there is no limit.  Note:
# this is for the server as a whole, not per-connection.
#
# Limiting event creation is highly recommended if your relay is
# public!
#
#messages_per_sec = 5

# Limit client subscriptions created, averaged over one minute.  Must
# be an integer.  If not set (or set to 0), defaults to unlimited.
# Strongly recommended to set this to a low value such as 10 to ensure
# fair service.
#subscriptions_per_min = 0

# UNIMPLEMENTED...
# Limit how many concurrent database connections a client can have.
# This prevents a single client from starting too many expensive
# database queries.  Must be an integer.  If not set (or set to 0),
# defaults to unlimited (subject to subscription limits).
#db_conns_per_client = 0

# Limit blocking threads used for database connections.  Defaults to 16.
#max_blocking_threads = 16

# Limit the maximum size of an EVENT message.  Defaults to 128 KB.
# Set to 0 for unlimited.
#max_event_bytes = 131072

# Maximum WebSocket message in bytes.  Defaults to 128 KB.
#max_ws_message_bytes = 131072

# Maximum WebSocket frame size in bytes.  Defaults to 128 KB.
#max_ws_frame_bytes = 131072

# Broadcast buffer size, in number of events.  This prevents slow
# readers from consuming memory.
#broadcast_buffer = 16384

# Event persistence buffer size, in number of events.  This provides
# backpressure to senders if writes are slow.
#event_persist_buffer = 4096

<<<<<<< HEAD
# Whitelist to bypass rate limits for publishing events
#rate_limit_whitelist = ["127.0.0.1"]
=======
# Event kind blacklist. Events with these kinds will be discarded.
#event_kind_blacklist = [
#    70202,
#]
>>>>>>> 2e42b1b8

[authorization]
# Pubkey addresses in this array are whitelisted for event publishing.
# Only valid events by these authors will be accepted, if the variable
# is set.
#pubkey_whitelist = [
#  "35d26e4690cbe1a898af61cc3515661eb5fa763b57bd0b42e45099c8b32fd50f",
#  "887645fef0ce0c3c1218d2f5d8e6132a19304cdc57cd20281d082f38cfea0072",
#]

[verified_users]
# NIP-05 verification of users.  Can be "enabled" to require NIP-05
# metadata for event authors, "passive" to perform validation but
# never block publishing, or "disabled" to do nothing.
#mode = "disabled"

# Domain names that will be prevented from publishing events.
#domain_blacklist = ["wellorder.net"]

# Domain names that are allowed to publish events.  If defined, only
# events NIP-05 verified authors at these domains are persisted.
#domain_whitelist = ["example.com"]

# Consider an pubkey "verified" if we have a successful validation
# from the NIP-05 domain within this amount of time.  Note, if the
# domain provides a successful response that omits the account,
# verification is immediately revoked.
#verify_expiration = "1 week"

# How long to wait between verification attempts for a specific author.
#verify_update_frequency = "24 hours"

# How many consecutive failed checks before we give up on verifying
# this author.
#max_consecutive_failures = 20<|MERGE_RESOLUTION|>--- conflicted
+++ resolved
@@ -18,22 +18,18 @@
 
 [diagnostics]
 # Enable tokio tracing (for use with tokio-console)
-#tracing = false
+#tracing = true
 
 [database]
-<<<<<<< HEAD
-# Database engine (sqlite/postgres)
-engine = "postgres"
-=======
 # Database engine (sqlite/postgres).  Defaults to sqlite.
 # Support for postgres is currently experimental.
 #engine = "sqlite"
->>>>>>> 2e42b1b8
 
 # Directory for SQLite files.  Defaults to the current directory.  Can
 # also be specified (and overriden) with the "--db dirname" command
 # line option.
-#data_directory = "."
+data_directory = "."
+
 
 # Use an in-memory database instead of 'nostr.db'.
 # Requires sqlite engine.
@@ -52,9 +48,6 @@
 # Database connection string.  Required for postgres; not used for
 # sqlite.
 #connection = "postgresql://postgres:nostr@localhost:7500/nostr"
-
-# Postgres database settings
-connection = "postgresql://postgres:nostr@localhost:7500/nostr"
 
 [network]
 # Bind to this network address
@@ -124,15 +117,13 @@
 # backpressure to senders if writes are slow.
 #event_persist_buffer = 4096
 
-<<<<<<< HEAD
 # Whitelist to bypass rate limits for publishing events
 #rate_limit_whitelist = ["127.0.0.1"]
-=======
+
 # Event kind blacklist. Events with these kinds will be discarded.
 #event_kind_blacklist = [
 #    70202,
 #]
->>>>>>> 2e42b1b8
 
 [authorization]
 # Pubkey addresses in this array are whitelisted for event publishing.

--- conflicted
+++ resolved
@@ -1,34 +1,26 @@
 //! Event persistence and querying
-<<<<<<< HEAD
-use crate::config::{Database, Settings};
-use crate::error::Result;
-use crate::event::Event;
+//use crate::config::SETTINGS;
+use crate::config::Settings;
+use crate::error::{Error, Result};
+use crate::event::{single_char_tagname, Event};
+use crate::hexrange::hex_range;
+use crate::hexrange::HexSearch;
+use crate::nip05;
 use crate::notice::Notice;
-use crate::repo::postgres::{PostgresRepo, PostgresRepoSettings};
-use crate::repo::sqlite::SqliteRepo;
-use crate::repo::{NostrRepo, PostgresPool};
-use crate::server::NostrMetrics;
+use crate::schema::{upgrade_db, STARTUP_SQL};
+use crate::subscription::ReqFilter;
+use crate::subscription::Subscription;
+use crate::utils::{is_hex, is_lower_hex};
 use governor::clock::Clock;
 use governor::{Quota, RateLimiter};
-use sqlx::pool::PoolOptions;
-use sqlx::postgres::PgConnectOptions;
-use sqlx::sqlite::{SqliteConnectOptions, SqliteJournalMode, SqliteSynchronous};
-use sqlx::{ConnectOptions, SqlitePool};
+use hex;
+use r2d2;
+use r2d2_sqlite::SqliteConnectionManager;
+use rusqlite::params;
+use rusqlite::types::ToSql;
+use rusqlite::OpenFlags;
+use std::fmt::Write as _;
 use std::path::Path;
-use std::sync::Arc;
-use std::thread;
-use std::time::Duration;
-use std::time::Instant;
-=======
-use crate::config::Settings;
-use crate::error::{Error, Result};
-use crate::event::Event;
-use crate::notice::Notice;
-use crate::server::NostrMetrics;
-use governor::clock::Clock;
-use governor::{Quota, RateLimiter};
-use r2d2;
-use std::sync::Arc;
 use std::thread;
 use sqlx::pool::PoolOptions;
 use sqlx::postgres::PgConnectOptions;
@@ -37,9 +29,11 @@
 use crate::repo::postgres::{PostgresRepo,PostgresPool};
 use crate::repo::NostrRepo;
 use std::time::{Instant, Duration};
->>>>>>> 2e42b1b8
 use tracing::log::LevelFilter;
 use tracing::{debug, info, trace, warn};
+
+pub type SqlitePool = r2d2::Pool<r2d2_sqlite::SqliteConnectionManager>;
+pub type PooledConnection = r2d2::PooledConnection<r2d2_sqlite::SqliteConnectionManager>;
 
 /// Events submitted from a client, with a return channel for notices
 pub struct SubmittedEvent {
@@ -50,27 +44,27 @@
 
 /// Database file
 pub const DB_FILE: &str = "nostr.db";
-/// How many persisted events before optimization is triggered
-pub const EVENT_COUNT_OPTIMIZE_TRIGGER: usize = 500;
-
-/// Build repo
+
+/// How frequently to run maintenance
+/// How many persisted events before DB maintenannce is triggered.
+pub const EVENT_MAINTENANCE_FREQ_SEC: u64 = 60;
+
+/// How many persisted events before we pause for backups.
+/// It isn't clear this is enough to make the online backup API work yet.
+pub const EVENT_COUNT_BACKUP_PAUSE_TRIGGER: usize = 1000;
+
+/// Build a database connection pool.
 /// # Panics
 ///
 /// Will panic if the pool could not be created.
 pub async fn build_repo(settings: &Settings, metrics: NostrMetrics) -> Arc<dyn NostrRepo> {
     match settings.database.engine.as_str() {
-<<<<<<< HEAD
         "sqlite" => Arc::new(build_sqlite_pool(&settings.database, metrics).await),
         "postgres" => Arc::new(build_postgres_pool(settings, metrics).await),
-=======
-        "sqlite" => {Arc::new(build_sqlite_pool(settings, metrics).await)},
-        "postgres" => {Arc::new(build_postgres_pool(settings, metrics).await)},
->>>>>>> 2e42b1b8
         _ => panic!("Unknown database engine"),
     }
 }
 
-<<<<<<< HEAD
 async fn build_postgres_pool(config: &Settings, metrics: NostrMetrics) -> PostgresRepo {
     let mut options: PgConnectOptions = config.database.connection.as_str().parse().unwrap();
     options.log_statements(LevelFilter::Debug);
@@ -100,28 +94,16 @@
         },
         None => pool.clone()
     };
+
+    // Panic on migration failure
+    let version = write_pool.migrate_up().await.unwrap();
+    info!("Postgres migration completed, at v{}", version);
+
     PostgresRepo::new(pool, write_pool, metrics, PostgresRepoSettings {
         cleanup_contact_list: config.options.cleanup_contact_list
     })
 }
 
-async fn build_sqlite_pool(config: &Database, metrics: NostrMetrics) -> SqliteRepo {
-    let db_dir = &config.data_directory;
-    let full_path = Path::new(db_dir).join(DB_FILE);
-
-    let mut options = SqliteConnectOptions::new()
-        .filename(full_path)
-        .journal_mode(SqliteJournalMode::Wal)
-        .synchronous(SqliteSynchronous::Normal)
-        .create_if_missing(true)
-        .foreign_keys(true);
-    options.log_statements(LevelFilter::Debug);
-    options.log_slow_statements(LevelFilter::Info, Duration::from_secs(60));
-
-    let pool: SqlitePool = PoolOptions::new()
-        .max_connections(config.max_conn)
-        .min_connections(config.min_conn)
-=======
 async fn build_sqlite_pool(settings: &Settings, metrics: NostrMetrics) -> SqliteRepo {
     let repo = SqliteRepo::new(settings, metrics);
     repo.start().await.ok();
@@ -129,31 +111,7 @@
     repo
 }
 
-async fn build_postgres_pool(settings: &Settings, metrics: NostrMetrics) -> PostgresRepo {
-    let mut options: PgConnectOptions = settings.database.connection.as_str().parse().unwrap();
-    options.log_statements(LevelFilter::Debug);
-    options.log_slow_statements(LevelFilter::Warn, Duration::from_secs(60));
-
-    let pool: PostgresPool = PoolOptions::new()
-        .max_connections(settings.database.max_conn)
-        .min_connections(settings.database.min_conn)
->>>>>>> 2e42b1b8
-        .idle_timeout(Duration::from_secs(60))
-        .connect_with(options)
-        .await
-        .unwrap();
-<<<<<<< HEAD
-    SqliteRepo::new(pool, metrics)
-=======
-    let repo = PostgresRepo::new(pool, metrics);
-    // Panic on migration failure
-    let version = repo.migrate_up().await.unwrap();
-    info!("Postgres migration completed, at v{}", version);
-    repo
->>>>>>> 2e42b1b8
-}
-
-/// Spawn a database writer that persists events to the `SQLite` store.
+/// Spawn a database writer that persists events to the SQLite store.
 pub async fn db_writer(
     repo: Arc<dyn NostrRepo>,
     settings: Settings,
@@ -167,33 +125,6 @@
     // are we requriing NIP-05 user verification?
     let nip05_enabled = settings.verified_users.is_enabled();
 
-<<<<<<< HEAD
-    // Make a copy of the whitelist
-    let whitelist = &settings.authorization.pubkey_whitelist.clone();
-
-    // get rate limit settings
-    let rps_setting = settings.limits.messages_per_sec;
-    let mut most_recent_rate_limit = Instant::now();
-    let mut lim_opt = None;
-    // Keep rough track of events so we can run optimize eventually.
-    let mut optimize_counter: usize = 0;
-    let clock = governor::clock::QuantaClock::default();
-    if let Some(rps) = rps_setting {
-        if rps > 0 {
-            info!("Enabling rate limits for event creation ({}/sec)", rps);
-            let quota = core::num::NonZeroU32::new(rps * 60).unwrap();
-            lim_opt = Some(RateLimiter::direct(Quota::per_minute(quota)));
-        }
-    }
-
-    loop {
-        if shutdown.try_recv().is_ok() {
-            info!("shutting down database writer");
-            break;
-        }
-=======
-    //upgrade_db(&mut pool.get()?)?;
-
     // Make a copy of the whitelist
     let whitelist = &settings.authorization.pubkey_whitelist.clone();
 
@@ -214,7 +145,6 @@
             info!("shutting down database writer");
             break;
         }
->>>>>>> 2e42b1b8
         // call blocking read on channel
         let next_event = event_rx.recv().await;
         // if the channel has closed, we will never get work
@@ -232,13 +162,8 @@
             // TODO: incorporate delegated pubkeys
             // if the event address is not in allowed_addrs.
             if !allowed_addrs.contains(&event.pubkey) {
-<<<<<<< HEAD
-                info!(
-                    "Rejecting event {}, unauthorized author",
-=======
                 debug!(
                     "rejecting event: {}, unauthorized author",
->>>>>>> 2e42b1b8
                     event.get_event_id_prefix()
                 );
                 notice_tx
@@ -251,17 +176,6 @@
             }
         }
 
-<<<<<<< HEAD
-        // send any metadata events to the NIP-05 verifier
-        if nip05_active && event.is_kind_metadata() {
-            // we are sending this prior to even deciding if we
-            // persist it.  this allows the nip05 module to
-            // inspect it, update if necessary, or persist a new
-            // event and broadcast it itself.
-            metadata_tx.send(event.clone()).ok();
-        }
-
-=======
         // Check that event kind isn't blacklisted
         let kinds_blacklist = &settings.limits.event_kind_blacklist.clone();
         if let Some(event_kind_blacklist) = kinds_blacklist {
@@ -290,7 +204,6 @@
             metadata_tx.send(event.clone()).ok();
         }
 
->>>>>>> 2e42b1b8
         // check for  NIP-05 verification
         if nip05_enabled {
             match repo.get_latest_user_verification(&event.pubkey).await {
@@ -299,22 +212,14 @@
                         info!(
                             "new event from verified author ({:?},{:?})",
                             uv.name.to_string(),
-<<<<<<< HEAD
-=======
                             event.get_author_prefix()
                         );
                     } else {
                         info!(
                             "rejecting event, author ({:?} / {:?}) verification invalid (expired/wrong domain)",
                             uv.name.to_string(),
->>>>>>> 2e42b1b8
                             event.get_author_prefix()
                         );
-                    } else {
-                        info!("rejecting event, author ({:?} / {:?}) verification invalid (expired/wrong domain)",
-                                  uv.name.to_string(),
-                                  event.get_author_prefix()
-                            );
                         notice_tx
                             .try_send(Notice::blocked(
                                 event.id,
@@ -324,11 +229,7 @@
                         continue;
                     }
                 }
-<<<<<<< HEAD
-                Err(_RowNotFound) => {
-=======
                 Err(Error::SqlError(rusqlite::Error::QueryReturnedNoRows)) => {
->>>>>>> 2e42b1b8
                     debug!(
                         "no verification records found for pubkey: {:?}",
                         event.get_author_prefix()
@@ -347,30 +248,17 @@
                 }
             }
         }
-<<<<<<< HEAD
-
-        // TODO: cache recent list of authors to remove a DB call.
-        let start = Instant::now();
-        if event.kind >= 20000 && event.kind < 30000 {
-            bcast_tx.send(event.clone()).ok();
-            info!(
-=======
         // TODO: cache recent list of authors to remove a DB call.
         let start = Instant::now();
         if event.is_ephemeral() {
             bcast_tx.send(event.clone()).ok();
             debug!(
->>>>>>> 2e42b1b8
                 "published ephemeral event: {:?} from: {:?} in: {:?}",
                 event.get_event_id_prefix(),
                 event.get_author_prefix(),
                 start.elapsed()
             );
-<<<<<<< HEAD
-            event_write = true
-=======
             event_write = true;
->>>>>>> 2e42b1b8
         } else {
             match repo.write_event(&event).await {
                 Ok(updated) => {
@@ -379,19 +267,12 @@
                         notice_tx.try_send(Notice::duplicate(event.id)).ok();
                     } else {
                         info!(
-<<<<<<< HEAD
-                            "persisted event: {:?} from: {:?} in: {:?}",
-                            event.get_event_id_prefix(),
-                            event.get_author_prefix(),
-                            start.elapsed()
-=======
                             "persisted event: {:?} (kind: {}) from: {:?} in: {:?} (IP: {:?})",
                             event.get_event_id_prefix(),
                             event.kind,
                             event.get_author_prefix(),
                             start.elapsed(),
                             subm_event.source_ip,
->>>>>>> 2e42b1b8
                         );
                         event_write = true;
                         // send this out to all clients
@@ -404,16 +285,6 @@
                     let msg = "relay experienced an error trying to publish the latest event";
                     notice_tx.try_send(Notice::error(event.id, msg)).ok();
                 }
-<<<<<<< HEAD
-            }
-            // Use this as a trigger to do optimization
-            optimize_counter += 1;
-            if optimize_counter > EVENT_COUNT_OPTIMIZE_TRIGGER {
-                info!("running database optimizer");
-                optimize_counter = 0;
-                repo.optimize_db().await?;
-=======
->>>>>>> 2e42b1b8
             }
         }
 
@@ -427,15 +298,9 @@
                     // per second.
                     if most_recent_rate_limit.elapsed().as_secs() > 10 {
                         warn!(
-<<<<<<< HEAD
-                                "rate limit reached for event creation (sleep for {:?}) (suppressing future messages for 10 seconds)",
-                                wait_for
-                            );
-=======
                             "rate limit reached for event creation (sleep for {:?}) (suppressing future messages for 10 seconds)",
                             wait_for
                         );
->>>>>>> 2e42b1b8
                         // reset last rate limit message
                         most_recent_rate_limit = Instant::now();
                     }

--- conflicted
+++ resolved
@@ -20,12 +20,7 @@
 use tokio::sync::mpsc::Sender;
 use tokio::sync::oneshot::Receiver;
 use tracing::log::trace;
-<<<<<<< HEAD
-use tracing::{debug, error, info};
-=======
 use tracing::{debug, error, warn, info};
-use crate::error;
->>>>>>> 39f9984c
 
 pub type PostgresPool = sqlx::pool::Pool<Postgres>;
 
@@ -86,14 +81,9 @@
 #[async_trait]
 impl NostrRepo for PostgresRepo {
     async fn start(&self) -> Result<()> {
-<<<<<<< HEAD
-        info!("not implemented");
-        Ok(())
-=======
         // begin a cleanup task for expired events.
         cleanup_expired(self.conn.clone(), Duration::from_secs(600)).await?;
-	Ok(())
->>>>>>> 39f9984c
+        Ok(())
     }
 
     async fn migrate_up(&self) -> Result<usize> {
@@ -160,28 +150,16 @@
 VALUES($1, $2, $3, $4, $5, $6, $7)
 ON CONFLICT (id) DO NOTHING"#,
         )
-<<<<<<< HEAD
         .bind(&id_blob)
         .bind(&pubkey_blob)
         .bind(Utc.timestamp_opt(e.created_at as i64, 0).unwrap())
-        .bind(e.kind as i64)
+        .bind(e.expiration().and_then(|x| Utc.timestamp_opt(x as i64, 0).latest()))
+            .bind(e.kind as i64)
         .bind(event_str.into_bytes())
         .bind(delegator_blob)
         .execute(&mut tx)
         .await?
         .rows_affected();
-=======
-            .bind(&id_blob)
-            .bind(&pubkey_blob)
-            .bind(Utc.timestamp_opt(e.created_at as i64, 0).unwrap())
-            .bind(e.expiration().and_then(|x| Utc.timestamp_opt(x as i64, 0).latest()))
-            .bind(e.kind as i64)
-            .bind(event_str.into_bytes())
-            .bind(delegator_blob)
-            .execute(&mut tx)
-            .await?
-            .rows_affected();
->>>>>>> 39f9984c
 
         if ins_count == 0 {
             // if the event was a duplicate, no need to insert event or

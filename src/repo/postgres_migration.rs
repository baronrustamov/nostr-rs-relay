use crate::repo::postgres::PostgresPool;
use async_trait::async_trait;
use sqlx::{Executor, Postgres, Transaction};

#[async_trait]
pub trait Migration {
    fn serial_number(&self) -> i64;
    async fn run(&self, tx: &mut Transaction<Postgres>);
}

struct SimpleSqlMigration {
    pub serial_number: i64,
    pub sql: Vec<&'static str>,
}

#[async_trait]
impl Migration for SimpleSqlMigration {
    fn serial_number(&self) -> i64 {
        self.serial_number
    }

    async fn run(&self, tx: &mut Transaction<Postgres>) {
        for sql in self.sql.iter() {
            tx.execute(*sql).await.unwrap();
        }
    }
}

/// Execute all migrations on the database.
pub async fn run_migrations(db: &PostgresPool) -> crate::error::Result<usize> {
    prepare_migrations_table(db).await;
    run_migration(m001::migration(), db).await;
    let m002_result = run_migration(m002::migration(), db).await;
    if m002_result == MigrationResult::Upgraded {
        m002::rebuild_tags(db).await?;
    }
    run_migration(m003::migration(), db).await;
    run_migration(m004::migration(), db).await;
    Ok(current_version(db).await as usize)
}

async fn current_version(db: &PostgresPool) -> i64 {
    sqlx::query_scalar("SELECT max(serial_number) FROM migrations;")
        .fetch_one(db)
        .await
        .unwrap()
}

async fn prepare_migrations_table(db: &PostgresPool) {
    sqlx::query("CREATE TABLE IF NOT EXISTS migrations (serial_number bigint)")
        .execute(db)
        .await
        .unwrap();
}

// Running a migration was either unnecessary, or completed
#[derive(PartialEq, Eq, Debug, Clone)]
enum MigrationResult {
    Upgraded,
    NotNeeded,
}

async fn run_migration(migration: impl Migration, db: &PostgresPool) -> MigrationResult {
    let row: i64 =
        sqlx::query_scalar("SELECT COUNT(*) AS count FROM migrations WHERE serial_number = $1")
            .bind(migration.serial_number())
            .fetch_one(db)
            .await
            .unwrap();

    if row > 0 {
        return MigrationResult::NotNeeded;
    }

    let mut transaction = db.begin().await.unwrap();
    migration.run(&mut transaction).await;

    sqlx::query("INSERT INTO migrations VALUES ($1)")
        .bind(migration.serial_number())
        .execute(&mut transaction)
        .await
        .unwrap();

    transaction.commit().await.unwrap();
    MigrationResult::Upgraded
}

mod m001 {
    use crate::repo::postgres_migration::{Migration, SimpleSqlMigration};

    pub const VERSION: i64 = 1;

    pub fn migration() -> impl Migration {
        SimpleSqlMigration {
            serial_number: VERSION,
            sql: vec![
                r#"
-- Events table
CREATE TABLE "event" (
	id bytea NOT NULL,
	pub_key bytea NOT NULL,
	created_at timestamp with time zone NOT NULL,
	kind integer NOT NULL,
	"content" bytea NOT NULL,
	hidden bit(1) NOT NULL DEFAULT 0::bit(1),
	delegated_by bytea NULL,
	first_seen timestamp with time zone NOT NULL DEFAULT now(),
	CONSTRAINT event_pkey PRIMARY KEY (id)
);
CREATE INDEX event_created_at_idx ON "event" (created_at,kind);
CREATE INDEX event_pub_key_idx ON "event" (pub_key);
CREATE INDEX event_delegated_by_idx ON "event" (delegated_by);

-- Tags table
CREATE TABLE "tag" (
	id int8 NOT NULL GENERATED BY DEFAULT AS IDENTITY,
	event_id bytea NOT NULL,
	"name" varchar NOT NULL,
	value bytea NOT NULL,
	CONSTRAINT tag_fk FOREIGN KEY (event_id) REFERENCES "event"(id) ON DELETE CASCADE
);
CREATE INDEX tag_event_id_idx ON tag USING btree (event_id, name);
CREATE INDEX tag_value_idx ON tag USING btree (value);

-- NIP-05 Verfication table
CREATE TABLE "user_verification" (
	id int8 NOT NULL GENERATED BY DEFAULT AS IDENTITY,
	event_id bytea NOT NULL,
	"name" varchar NOT NULL,
	verified_at timestamptz NULL,
	failed_at timestamptz NULL,
	fail_count int4 NULL DEFAULT 0,
	CONSTRAINT user_verification_pk PRIMARY KEY (id),
	CONSTRAINT user_verification_fk FOREIGN KEY (event_id) REFERENCES "event"(id) ON DELETE CASCADE
);
CREATE INDEX user_verification_event_id_idx ON user_verification USING btree (event_id);
CREATE INDEX user_verification_name_idx ON user_verification USING btree (name);
        "#,
            ],
        }
    }
}

mod m002 {
    use async_std::stream::StreamExt;
    use indicatif::{ProgressBar, ProgressStyle};
    use sqlx::Row;
    use std::time::Instant;
    use tracing::info;

    use crate::event::{single_char_tagname, Event};
    use crate::repo::postgres::PostgresPool;
    use crate::repo::postgres_migration::{Migration, SimpleSqlMigration};
    use crate::utils::is_lower_hex;

    pub const VERSION: i64 = 2;

    pub fn migration() -> impl Migration {
        SimpleSqlMigration {
            serial_number: VERSION,
            sql: vec![
                r#"
-- Add tag value column
ALTER TABLE tag ADD COLUMN value_hex bytea;
-- Remove not-null constraint
ALTER TABLE tag ALTER COLUMN value DROP NOT NULL;
-- Add value index
CREATE INDEX tag_value_hex_idx ON tag USING btree (value_hex);
        "#,
            ],
        }
    }

    pub async fn rebuild_tags(db: &PostgresPool) -> crate::error::Result<()> {
        // Check how many events we have to process
        let start = Instant::now();
        let mut tx = db.begin().await.unwrap();
        let mut update_tx = db.begin().await.unwrap();
        // Clear out table
        sqlx::query("DELETE FROM tag;")
            .execute(&mut update_tx)
            .await?;
        {
            let event_count: i64 = sqlx::query_scalar("SELECT COUNT(*) from event;")
                .fetch_one(&mut tx)
                .await
                .unwrap();
            let bar = ProgressBar::new(event_count.try_into().unwrap())
                .with_message("rebuilding tags table");
            bar.set_style(
                ProgressStyle::with_template(
                    "[{elapsed_precise}] {bar:40.white/blue} {pos:>7}/{len:7} [{percent}%] {msg}",
                )
                .unwrap(),
            );
            let mut events =
                sqlx::query("SELECT id, content FROM event ORDER BY id;").fetch(&mut tx);
            while let Some(row) = events.next().await {
                bar.inc(1);
                // get the row id and content
                let row = row.unwrap();
                let event_id: Vec<u8> = row.get(0);
                let event_bytes: Vec<u8> = row.get(1);
                let event: Event = serde_json::from_str(&String::from_utf8(event_bytes).unwrap())?;

                for t in event.tags.iter().filter(|x| x.len() > 1) {
                    let tagname = t.get(0).unwrap();
                    let tagnamechar_opt = single_char_tagname(tagname);
                    if tagnamechar_opt.is_none() {
                        continue;
                    }
                    // safe because len was > 1
                    let tagval = t.get(1).unwrap();
                    // insert as BLOB if we can restore it losslessly.
                    // this means it needs to be even length and lowercase.
                    if (tagval.len() % 2 == 0) && is_lower_hex(tagval) {
                        let q = "INSERT INTO tag (event_id, \"name\", value, value_hex) VALUES ($1, $2, NULL, $3) ON CONFLICT DO NOTHING;";
                        sqlx::query(q)
                            .bind(&event_id)
                            .bind(tagname)
                            .bind(hex::decode(tagval).ok())
                            .execute(&mut update_tx)
                            .await?;
                    } else {
                        let q = "INSERT INTO tag (event_id, \"name\", value, value_hex) VALUES ($1, $2, $3, NULL) ON CONFLICT DO NOTHING;";
                        sqlx::query(q)
                            .bind(&event_id)
                            .bind(tagname)
                            .bind(tagval.as_bytes())
                            .execute(&mut update_tx)
                            .await?;
                    }
                }
            }
            update_tx.commit().await?;
            bar.finish();
        }
        info!("rebuilt tags in {:?}", start.elapsed());
        Ok(())
    }
}

mod m003 {
    use crate::repo::postgres_migration::{Migration, SimpleSqlMigration};

    pub const VERSION: i64 = 3;

    pub fn migration() -> impl Migration {
        SimpleSqlMigration {
            serial_number: VERSION,
            sql: vec![
                r#"
-- Add unique constraint on tag
ALTER TABLE tag ADD CONSTRAINT unique_constraint_name UNIQUE (event_id, "name", value, value_hex);
<<<<<<< HEAD
=======
        "#,
            ],
        }
    }
}

mod m004 {
    use crate::repo::postgres_migration::{Migration, SimpleSqlMigration};

    pub const VERSION: i64 = 4;

    pub fn migration() -> impl Migration {
        SimpleSqlMigration {
            serial_number: VERSION,
            sql: vec![
                r#"
-- Add expiration time for events
ALTER TABLE event ADD COLUMN expires_at timestamp(0) with time zone;
-- Index expiration time
CREATE INDEX event_expires_at_idx ON "event" (expires_at);
>>>>>>> 39f9984c
        "#,
            ],
        }
    }
}<|MERGE_RESOLUTION|>--- conflicted
+++ resolved
@@ -252,8 +252,6 @@
                 r#"
 -- Add unique constraint on tag
 ALTER TABLE tag ADD CONSTRAINT unique_constraint_name UNIQUE (event_id, "name", value, value_hex);
-<<<<<<< HEAD
-=======
         "#,
             ],
         }
@@ -274,7 +272,6 @@
 ALTER TABLE event ADD COLUMN expires_at timestamp(0) with time zone;
 -- Index expiration time
 CREATE INDEX event_expires_at_idx ON "event" (expires_at);
->>>>>>> 39f9984c
         "#,
             ],
         }

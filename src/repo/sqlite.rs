--- conflicted
+++ resolved
@@ -1,22 +1,13 @@
 //! Event persistence and querying
 //use crate::config::SETTINGS;
 use crate::config::Settings;
-<<<<<<< HEAD
 use crate::db::QueryResult;
-use crate::error::Result;
-use crate::event::{single_char_tagname, Event};
-use crate::hexrange::hex_range;
-use crate::hexrange::HexSearch;
-=======
 use crate::error::{Result,Error::SqlError};
 use crate::event::{single_char_tagname, Event};
 use crate::hexrange::hex_range;
 use crate::hexrange::HexSearch;
 use crate::repo::sqlite_migration::{STARTUP_SQL,upgrade_db};
-use crate::utils::{is_hex,unix_time};
->>>>>>> 39f9984c
 use crate::nip05::{Nip05Name, VerificationRecord};
-use crate::repo::sqlite_migration::{upgrade_db, STARTUP_SQL};
 use crate::server::NostrMetrics;
 use crate::subscription::{ReqFilter, Subscription};
 use crate::utils::{is_hex, is_lower_hex};
@@ -261,17 +252,13 @@
 #[async_trait]
 impl NostrRepo for SqliteRepo {
     async fn start(&self) -> Result<()> {
-<<<<<<< HEAD
         db_checkpoint_task(
             self.maint_pool.clone(),
             Duration::from_secs(60),
             self.checkpoint_in_progress.clone(),
         )
-        .await
-=======
-        db_checkpoint_task(self.maint_pool.clone(), Duration::from_secs(60), self.checkpoint_in_progress.clone()).await?;
+        .await?;
         cleanup_expired(self.maint_pool.clone(), Duration::from_secs(600), self.write_in_progress.clone()).await
->>>>>>> 39f9984c
     }
 
     async fn migrate_up(&self) -> Result<usize> {
@@ -291,11 +278,6 @@
         let e = e.clone();
         let event_count = task::spawn_blocking(move || {
             let mut conn = pool.get()?;
-<<<<<<< HEAD
-            SqliteRepo::persist_event(&mut conn, &e)
-        })
-        .await?;
-=======
             // this could fail because the database was busy; try
             // multiple times before giving up.
             loop {
@@ -316,8 +298,8 @@
                     return wr;
                 }
             }
-        }).await?;
->>>>>>> 39f9984c
+        })
+        .await?;
         self.metrics
             .write_events
             .observe(start.elapsed().as_secs_f64());
@@ -866,33 +848,6 @@
             for v in val {
                 str_vals.push(Box::new(v.clone()));
             }
-<<<<<<< HEAD
-            // do not mix value and value_hex; this is a temporary special case.
-            if str_vals.is_empty() {
-                // create clauses with "?" params for each tag value being searched
-                let blob_clause = format!("value_hex IN ({})", repeat_vars(blob_vals.len()));
-                // find evidence of the target tag name/value existing for this event.
-                let tag_clause = format!(
-                    "e.id IN (SELECT t.event_id FROM tag t WHERE (name=? AND {blob_clause}))",
-                );
-                // add the tag name as the first parameter
-                params.push(Box::new(key.to_string()));
-                // add all tag values that are blobs as params
-                params.append(&mut blob_vals);
-                filter_components.push(tag_clause);
-            } else if blob_vals.is_empty() {
-                // create clauses with "?" params for each tag value being searched
-                let str_clause = format!("value IN ({})", repeat_vars(str_vals.len()));
-                // find evidence of the target tag name/value existing for this event.
-                let tag_clause = format!(
-                    "e.id IN (SELECT t.event_id FROM tag t WHERE (name=? AND {str_clause}))",
-                );
-                // add the tag name as the first parameter
-                params.push(Box::new(key.to_string()));
-                // add all tag values that are blobs as params
-                params.append(&mut str_vals);
-                filter_components.push(tag_clause);
-=======
             // create clauses with "?" params for each tag value being searched
             let str_clause = format!("AND value IN ({})", repeat_vars(str_vals.len()));
             // find evidence of the target tag name/value existing for this event.
@@ -904,10 +859,9 @@
                 // kind is number, no escaping needed
                 let str_kinds: Vec<String> = ks.iter().map(std::string::ToString::to_string).collect();
                 kind_clause = format!("AND kind IN ({})", str_kinds.join(", "));
->>>>>>> 39f9984c
             } else {
                 kind_clause = format!("");
-            };
+                    };
             if f.since.is_some() {
                 since_clause = format!("AND created_at > {}", f.since.unwrap());
             } else {

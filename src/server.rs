//! Server process
use crate::close::Close;
use crate::close::CloseCmd;
use crate::config::{Settings, VerifiedUsersMode};
use crate::conn;
use crate::db;
use crate::db::SubmittedEvent;
use crate::error::{Error, Result};
use crate::event::EventWrapper;
use crate::server::EventWrapper::{WrappedAuth, WrappedEvent};
use crate::event::Event;
use crate::event::EventCmd;
use crate::info::RelayInfo;
use crate::nip05;
use crate::notice::Notice;
use crate::repo::NostrRepo;
use crate::subscription::Subscription;
use futures::SinkExt;
use futures::StreamExt;
use governor::{Jitter, Quota, RateLimiter};
use http::header::HeaderMap;
use hyper::header::ACCEPT;
use hyper::service::{make_service_fn, service_fn};
use hyper::upgrade::Upgraded;
use hyper::{
    header, server::conn::AddrStream, upgrade, Body, Request, Response, Server, StatusCode,
};
use prometheus::IntCounterVec;
use prometheus::IntGauge;
use prometheus::{Encoder, Histogram, HistogramOpts, IntCounter, Opts, Registry, TextEncoder};
use serde::{Deserialize, Serialize};
use serde_json::json;
use std::collections::HashMap;
use std::convert::Infallible;
use std::fs::File;
use std::io::BufReader;
use std::io::Read;
use std::net::SocketAddr;
use std::path::Path;
use std::sync::atomic::Ordering;
use std::sync::mpsc::Receiver as MpscReceiver;
use std::sync::Arc;
use std::time::Duration;
use std::time::Instant;
use tokio::runtime::Builder;
use tokio::sync::broadcast::{self, Receiver, Sender};
use tokio::sync::mpsc;
use tokio::sync::oneshot;
use tokio_tungstenite::WebSocketStream;
use tracing::{debug, error, info, trace, warn};
use tungstenite::error::CapacityError::MessageTooLong;
use tungstenite::error::Error as WsError;
use tungstenite::handshake;
use tungstenite::protocol::Message;
use tungstenite::protocol::WebSocketConfig;
use crate::server::Error::CommandUnknownError;

/// Handle arbitrary HTTP requests, including for `WebSocket` upgrades.
#[allow(clippy::too_many_arguments)]
async fn handle_web_request(
    mut request: Request<Body>,
    repo: Arc<dyn NostrRepo>,
    settings: Settings,
    remote_addr: SocketAddr,
    broadcast: Sender<Event>,
    event_tx: mpsc::Sender<SubmittedEvent>,
    shutdown: Receiver<()>,
    favicon: Option<Vec<u8>>,
    registry: Registry,
    metrics: NostrMetrics,
) -> Result<Response<Body>, Infallible> {
    match (
        request.uri().path(),
        request.headers().contains_key(header::UPGRADE),
    ) {
        // Request for / as websocket
        ("/", true) => {
            trace!("websocket with upgrade request");
            //assume request is a handshake, so create the handshake response
            let response = match handshake::server::create_response_with_body(&request, || {
                Body::empty()
            }) {
                Ok(response) => {
                    //in case the handshake response creation succeeds,
                    //spawn a task to handle the websocket connection
                    tokio::spawn(async move {
                        //using the hyper feature of upgrading a connection
                        match upgrade::on(&mut request).await {
                            //if successfully upgraded
                            Ok(upgraded) => {
                                // set WebSocket configuration options
                                let config = WebSocketConfig {
                                    max_send_queue: Some(1024),
                                    max_message_size: settings.limits.max_ws_message_bytes,
                                    max_frame_size: settings.limits.max_ws_frame_bytes,
                                    ..Default::default()
                                };
                                //create a websocket stream from the upgraded object
                                let ws_stream = WebSocketStream::from_raw_socket(
                                    //pass the upgraded object
                                    //as the base layer stream of the Websocket
                                    upgraded,
                                    tokio_tungstenite::tungstenite::protocol::Role::Server,
                                    Some(config),
                                )
                                .await;
                                let origin = get_header_string("origin", request.headers());
                                let user_agent = get_header_string("user-agent", request.headers());
                                // determine the remote IP from headers if the exist
                                let header_ip = settings
                                    .network
                                    .remote_ip_header
                                    .as_ref()
                                    .and_then(|x| get_header_string(x, request.headers()));
                                // use the socket addr as a backup
                                let remote_ip =
                                    header_ip.unwrap_or_else(|| remote_addr.ip().to_string());
                                let client_info = ClientInfo {
                                    remote_ip,
                                    user_agent,
                                    origin,
                                };
                                // spawn a nostr server with our websocket
                                tokio::spawn(nostr_server(
                                    repo,
                                    client_info,
                                    settings,
                                    ws_stream,
                                    broadcast,
                                    event_tx,
                                    shutdown,
                                    metrics,
                                ));
                            }
                            // todo: trace, don't print...
                            Err(e) => println!(
                                "error when trying to upgrade connection \
                                 from address {remote_addr} to websocket connection. \
                                 Error is: {e}",
                            ),
                        }
                    });
                    //return the response to the handshake request
                    response
                }
                Err(error) => {
                    warn!("websocket response failed");
                    let mut res =
                        Response::new(Body::from(format!("Failed to create websocket: {error}")));
                    *res.status_mut() = StatusCode::BAD_REQUEST;
                    return Ok(res);
                }
            };
            Ok::<_, Infallible>(response)
        }
        // Request for Relay info
        ("/", false) => {
            // handle request at root with no upgrade header
            // Check if this is a nostr server info request
            let accept_header = &request.headers().get(ACCEPT);
            // check if application/nostr+json is included
            if let Some(media_types) = accept_header {
                if let Ok(mt_str) = media_types.to_str() {
                    if mt_str.contains("application/nostr+json") {
                        // build a relay info response
                        debug!("Responding to server info request");
                        let rinfo = RelayInfo::from(settings);
                        let b = Body::from(serde_json::to_string_pretty(&rinfo).unwrap());
                        return Ok(Response::builder()
                            .status(200)
                            .header("Content-Type", "application/nostr+json")
                            .header("Access-Control-Allow-Origin", "*")
                            .body(b)
                            .unwrap());
                    }
                }
            }
            Ok(Response::builder()
                .status(200)
                .header("Content-Type", "text/plain")
                .body(Body::from("Please use a Nostr client to connect."))
                .unwrap())
        }
        ("/metrics", false) => {
            let mut buffer = vec![];
            let encoder = TextEncoder::new();
            let metric_families = registry.gather();
            encoder.encode(&metric_families, &mut buffer).unwrap();

            Ok(Response::builder()
                .status(StatusCode::OK)
                .header("Content-Type", "text/plain")
                .body(Body::from(buffer))
                .unwrap())
        }
        ("/favicon.ico", false) => {
            if let Some(favicon_bytes) = favicon {
                info!("returning favicon");
                Ok(Response::builder()
                   .status(StatusCode::OK)
                   .header("Content-Type", "image/x-icon")
                   // 1 month cache
                   .header("Cache-Control", "public, max-age=2419200")
                   .body(Body::from(favicon_bytes))
                   .unwrap())
            } else {
                Ok(Response::builder()
                   .status(StatusCode::NOT_FOUND)
                   .body(Body::from(""))
                   .unwrap())
            }
        }
        (_, _) => {
            //handle any other url
            Ok(Response::builder()
                .status(StatusCode::NOT_FOUND)
                .body(Body::from("Nothing here."))
                .unwrap())
        }
    }
}

fn get_header_string(header: &str, headers: &HeaderMap) -> Option<String> {
    headers
        .get(header)
        .and_then(|x| x.to_str().ok().map(std::string::ToString::to_string))
}

// return on a control-c or internally requested shutdown signal
async fn ctrl_c_or_signal(mut shutdown_signal: Receiver<()>) {
    let mut term_signal = tokio::signal::unix::signal(tokio::signal::unix::SignalKind::terminate())
        .expect("could not define signal");
    loop {
        tokio::select! {
            _ = shutdown_signal.recv() => {
                info!("Shutting down webserver as requested");
                // server shutting down, exit loop
                break;
            },
            _ = tokio::signal::ctrl_c() => {
                info!("Shutting down webserver due to SIGINT");
                break;
            },
            _ = term_signal.recv() => {
                info!("Shutting down webserver due to SIGTERM");
                break;
            },
        }
    }
}

fn create_metrics() -> (Registry, NostrMetrics) {
    // setup prometheus registry
    let registry = Registry::new();

    let query_sub = Histogram::with_opts(HistogramOpts::new(
        "nostr_query_seconds",
        "Subscription response times",
    ))
    .unwrap();
    let query_db = Histogram::with_opts(HistogramOpts::new(
        "nostr_filter_seconds",
        "Filter SQL query times",
    ))
    .unwrap();
    let write_events = Histogram::with_opts(HistogramOpts::new(
        "nostr_events_write_seconds",
        "Event writing response times",
    ))
    .unwrap();
    let sent_events = IntCounterVec::new(
        Opts::new("nostr_events_sent_total", "Events sent to clients"),
        vec!["source"].as_slice(),
    )
    .unwrap();
    let connections =
        IntCounter::with_opts(Opts::new("nostr_connections_total", "New connections")).unwrap();
    let db_connections = IntGauge::with_opts(Opts::new(
        "nostr_db_connections",
        "Active database connections",
    ))
    .unwrap();
    let query_aborts = IntCounterVec::new(
        Opts::new("nostr_query_abort_total", "Aborted queries"),
        vec!["reason"].as_slice(),
<<<<<<< HEAD
    )
    .unwrap();
    let cmd_req = IntCounter::with_opts(Opts::new("nostr_cmd_req_total", "REQ commands")).unwrap();
    let cmd_event =
        IntCounter::with_opts(Opts::new("nostr_cmd_event_total", "EVENT commands")).unwrap();
    let cmd_close =
        IntCounter::with_opts(Opts::new("nostr_cmd_close_total", "CLOSE commands")).unwrap();
=======
    ).unwrap();
    let cmd_req = IntCounter::with_opts(Opts::new(
        "nostr_cmd_req_total",
        "REQ commands",
    )).unwrap();
    let cmd_event = IntCounter::with_opts(Opts::new(
        "nostr_cmd_event_total",
        "EVENT commands",
    )).unwrap();
    let cmd_close = IntCounter::with_opts(Opts::new(
        "nostr_cmd_close_total",
        "CLOSE commands",
    )).unwrap();
    let cmd_auth = IntCounter::with_opts(Opts::new(
        "nostr_cmd_auth_total",
        "AUTH commands",
    )).unwrap();
>>>>>>> 39f9984c
    let disconnects = IntCounterVec::new(
        Opts::new("nostr_disconnects_total", "Client disconnects"),
        vec!["reason"].as_slice(),
    )
    .unwrap();
    registry.register(Box::new(query_sub.clone())).unwrap();
    registry.register(Box::new(query_db.clone())).unwrap();
    registry.register(Box::new(write_events.clone())).unwrap();
    registry.register(Box::new(sent_events.clone())).unwrap();
    registry.register(Box::new(connections.clone())).unwrap();
    registry.register(Box::new(db_connections.clone())).unwrap();
    registry.register(Box::new(query_aborts.clone())).unwrap();
    registry.register(Box::new(cmd_req.clone())).unwrap();
    registry.register(Box::new(cmd_event.clone())).unwrap();
    registry.register(Box::new(cmd_close.clone())).unwrap();
    registry.register(Box::new(cmd_auth.clone())).unwrap();
    registry.register(Box::new(disconnects.clone())).unwrap();
    let metrics = NostrMetrics {
        query_sub,
        query_db,
        write_events,
        sent_events,
        connections,
        db_connections,
        disconnects,
        query_aborts,
<<<<<<< HEAD
        cmd_req,
        cmd_event,
        cmd_close,
=======
	cmd_req,
	cmd_event,
	cmd_close,
        cmd_auth,
>>>>>>> 39f9984c
    };
    (registry, metrics)
}

fn file_bytes(path: &str) -> Result<Vec<u8>> {
    let f = File::open(path)?;
    let mut reader = BufReader::new(f);
    let mut buffer = Vec::new();
    // Read file into vector.
    reader.read_to_end(&mut buffer)?;
    Ok(buffer)
}

/// Start running a Nostr relay server.
pub fn start_server(settings: &Settings, shutdown_rx: MpscReceiver<()>) -> Result<(), Error> {
    trace!("Config: {:?}", settings);
    // do some config validation.
    if !Path::new(&settings.database.data_directory).is_dir() {
        error!("Database directory does not exist");
        return Err(Error::DatabaseDirError);
    }
    let addr = format!(
        "{}:{}",
        settings.network.address.trim(),
        settings.network.port
    );
    let socket_addr = addr.parse().expect("listening address not valid");
    // address whitelisting settings
    if let Some(addr_whitelist) = &settings.authorization.pubkey_whitelist {
        info!(
            "Event publishing restricted to {} pubkey(s)",
            addr_whitelist.len()
        );
    }
    // check if NIP-05 enforced user verification is on
    if settings.verified_users.is_active() {
        info!(
            "NIP-05 user verification mode:{:?}",
            settings.verified_users.mode
        );
        if let Some(d) = settings.verified_users.verify_update_duration() {
            info!("NIP-05 check user verification every:   {:?}", d);
        }
        if let Some(d) = settings.verified_users.verify_expiration_duration() {
            info!("NIP-05 user verification expires after: {:?}", d);
        }
        if let Some(wl) = &settings.verified_users.domain_whitelist {
            info!("NIP-05 domain whitelist: {:?}", wl);
        }
        if let Some(bl) = &settings.verified_users.domain_blacklist {
            info!("NIP-05 domain blacklist: {:?}", bl);
        }
    }
    // configure tokio runtime
    let rt = Builder::new_multi_thread()
        .enable_all()
        .thread_name_fn(|| {
            // give each thread a unique numeric name
            static ATOMIC_ID: std::sync::atomic::AtomicUsize =
                std::sync::atomic::AtomicUsize::new(0);
            let id = ATOMIC_ID.fetch_add(1, Ordering::SeqCst);
            format!("tokio-ws-{id}")
        })
        // limit concurrent SQLite blocking threads
        .max_blocking_threads(settings.limits.max_blocking_threads)
        .on_thread_start(|| {
            trace!("started new thread: {:?}", std::thread::current().name());
        })
        .on_thread_stop(|| {
            trace!("stopped thread: {:?}", std::thread::current().name());
        })
        .build()
        .unwrap();
    // start tokio
    rt.block_on(async {
        let broadcast_buffer_limit = settings.limits.broadcast_buffer;
        let persist_buffer_limit = settings.limits.event_persist_buffer;
        let verified_users_active = settings.verified_users.is_active();
        let settings = settings.clone();
        info!("listening on: {}", socket_addr);
        // all client-submitted valid events are broadcast to every
        // other client on this channel.  This should be large enough
        // to accomodate slower readers (messages are dropped if
        // clients can not keep up).
        let (bcast_tx, _) = broadcast::channel::<Event>(broadcast_buffer_limit);
        // validated events that need to be persisted are sent to the
        // database on via this channel.
        let (event_tx, event_rx) = mpsc::channel::<SubmittedEvent>(persist_buffer_limit);
        // establish a channel for letting all threads now about a
        // requested server shutdown.
        let (invoke_shutdown, shutdown_listen) = broadcast::channel::<()>(1);
        // create a channel for sending any new metadata event.  These
        // will get processed relatively slowly (a potentially
        // multi-second blocking HTTP call) on a single thread, so we
        // buffer requests on the channel.  No harm in dropping events
        // here, since we are protecting against DoS.  This can make
        // it difficult to setup initial metadata in bulk, since
        // overwhelming this will drop events and won't register
        // metadata events.
        let (metadata_tx, metadata_rx) = broadcast::channel::<Event>(4096);

        let (registry, metrics) = create_metrics();
        // build a repository for events
        let repo = db::build_repo(&settings, metrics.clone()).await;
        // start the database writer task.  Give it a channel for
        // writing events, and for publishing events that have been
        // written (to all connected clients).
        tokio::task::spawn(db::db_writer(
            repo.clone(),
            settings.clone(),
            event_rx,
            bcast_tx.clone(),
            metadata_tx.clone(),
            shutdown_listen,
        ));
        info!("db writer created");

        // create a nip-05 verifier thread; if enabled.
        if settings.verified_users.mode != VerifiedUsersMode::Disabled {
            let verifier_opt = nip05::Verifier::new(
                repo.clone(),
                metadata_rx,
                bcast_tx.clone(),
                settings.clone(),
            );
            if let Ok(mut v) = verifier_opt {
                if verified_users_active {
                    tokio::task::spawn(async move {
                        info!("starting up NIP-05 verifier...");
                        v.run().await;
                    });
                }
            }
        }

        // listen for (external to tokio) shutdown request
        let controlled_shutdown = invoke_shutdown.clone();
        tokio::spawn(async move {
            info!("control message listener started");
            match shutdown_rx.recv() {
                Ok(()) => {
                    info!("control message requesting shutdown");
                    controlled_shutdown.send(()).ok();
                }
                Err(std::sync::mpsc::RecvError) => {
                    trace!("shutdown requestor is disconnected (this is normal)");
                }
            };
        });
        // listen for ctrl-c interruupts
        let ctrl_c_shutdown = invoke_shutdown.clone();
        // listener for webserver shutdown
        let webserver_shutdown_listen = invoke_shutdown.subscribe();

        tokio::spawn(async move {
            tokio::signal::ctrl_c().await.unwrap();
            info!("shutting down due to SIGINT (main)");
            ctrl_c_shutdown.send(()).ok();
        });
        // spawn a task to check the pool size.
        //let pool_monitor = pool.clone();
        //tokio::spawn(async move {db::monitor_pool("reader", pool_monitor).await;});

        // Read in the favicon if it exists
        let favicon = settings.info.favicon.as_ref().and_then(|x| {
            info!("reading favicon...");
            file_bytes(x).ok()
        });

        // A `Service` is needed for every connection, so this
        // creates one from our `handle_request` function.
        let make_svc = make_service_fn(|conn: &AddrStream| {
            let repo = repo.clone();
            let remote_addr = conn.remote_addr();
            let bcast = bcast_tx.clone();
            let event = event_tx.clone();
            let stop = invoke_shutdown.clone();
            let settings = settings.clone();
            let favicon = favicon.clone();
            let registry = registry.clone();
            let metrics = metrics.clone();
            async move {
                // service_fn converts our function into a `Service`
                Ok::<_, Infallible>(service_fn(move |request: Request<Body>| {
                    handle_web_request(
                        request,
                        repo.clone(),
                        settings.clone(),
                        remote_addr,
                        bcast.clone(),
                        event.clone(),
                        stop.subscribe(),
                        favicon.clone(),
                        registry.clone(),
                        metrics.clone(),
                    )
                }))
            }
        });
        let server = Server::bind(&socket_addr)
            .serve(make_svc)
            .with_graceful_shutdown(ctrl_c_or_signal(webserver_shutdown_listen));
        // run hyper in this thread.  This is why the thread does not return.
        if let Err(e) = server.await {
            eprintln!("server error: {e}");
        }
    });
    Ok(())
}

/// Nostr protocol messages from a client
#[derive(Deserialize, Serialize, Clone, PartialEq, Eq, Debug)]
#[serde(untagged)]
pub enum NostrMessage {
    /// `EVENT` and  `AUTH` messages
    EventMsg(EventCmd),
    /// A `REQ` message
    SubMsg(Subscription),
    /// A `CLOSE` message
    CloseMsg(CloseCmd),
}

/// Convert Message to `NostrMessage`
fn convert_to_msg(msg: &str, max_bytes: Option<usize>) -> Result<NostrMessage> {
    let parsed_res: Result<NostrMessage> =
        serde_json::from_str(msg).map_err(std::convert::Into::into);
    match parsed_res {
        Ok(m) => {
            if let NostrMessage::SubMsg(_) = m {
                // note; this only prints the first 16k of a REQ and then truncates.
                trace!("REQ: {:?}", msg);
            };
            if let NostrMessage::EventMsg(_) = m {
                if let Some(max_size) = max_bytes {
                    // check length, ensure that some max size is set.
                    if msg.len() > max_size && max_size > 0 {
                        return Err(Error::EventMaxLengthError(msg.len()));
                    }
                }
            }
            Ok(m)
        }
        Err(e) => {
            trace!("proto parse error: {:?}", e);
            trace!("parse error on message: {:?}", msg.trim());
            Err(Error::ProtoParseError)
        }
    }
}

/// Turn a string into a NOTICE message ready to send over a `WebSocket`
fn make_notice_message(notice: &Notice) -> Message {
    let json = match notice {
        Notice::Message(ref msg) => json!(["NOTICE", msg]),
        Notice::EventResult(ref res) => json!(["OK", res.id, res.status.to_bool(), res.msg]),
        Notice::AuthChallenge(ref challenge) => json!(["AUTH", challenge]),
    };

    Message::text(json.to_string())
}

struct ClientInfo {
    remote_ip: String,
    user_agent: Option<String>,
    origin: Option<String>,
}

/// Handle new client connections.  This runs through an event loop
/// for all client communication.
#[allow(clippy::too_many_arguments)]
async fn nostr_server(
    repo: Arc<dyn NostrRepo>,
    client_info: ClientInfo,
    settings: Settings,
    mut ws_stream: WebSocketStream<Upgraded>,
    broadcast: Sender<Event>,
    event_tx: mpsc::Sender<SubmittedEvent>,
    mut shutdown: Receiver<()>,
    metrics: NostrMetrics,
) {
    // reject unspecified origin
    if client_info.origin.is_none() {
        return;
    }

    // the time this websocket nostr server started
    let orig_start = Instant::now();
    // get a broadcast channel for clients to communicate on
    let mut bcast_rx = broadcast.subscribe();
    // Track internal client state
    let mut conn = conn::ClientConn::new(client_info.remote_ip, &settings);
    // subscription creation rate limiting
    let mut sub_lim_opt = None;
    // 100ms jitter when the rate limiter returns
    let jitter = Jitter::up_to(Duration::from_millis(100));
    let sub_per_min_setting = settings.limits.subscriptions_per_min;
    if let Some(sub_per_min) = sub_per_min_setting {
        if sub_per_min > 0 {
            trace!("Rate limits for sub creation ({}/min)", sub_per_min);
            let quota_time = core::num::NonZeroU32::new(sub_per_min).unwrap();
            let quota = Quota::per_minute(quota_time);
            sub_lim_opt = Some(RateLimiter::direct(quota));
        }
    }
    // Use the remote IP as the client identifier
    let cid = conn.get_client_prefix();
    // Create a channel for receiving query results from the database.
    // we will send out the tx handle to any query we generate.
    // this has capacity for some of the larger requests we see, which
    // should allow the DB thread to release the handle earlier.
    let (query_tx, mut query_rx) = mpsc::channel::<db::QueryResult>(20_000);
    // Create channel for receiving NOTICEs
    let (notice_tx, mut notice_rx) = mpsc::channel::<Notice>(128);

    // last time this client sent data (message, ping, etc.)
    let mut last_message_time = Instant::now();

    // ping interval (every 5 minutes)
    let default_ping_dur = Duration::from_secs(settings.network.ping_interval_seconds.into());

    // disconnect after 20 minutes without a ping response or event.
    let max_quiet_time = Duration::from_secs(60 * 20);

    let start = tokio::time::Instant::now() + default_ping_dur;
    let mut ping_interval = tokio::time::interval_at(start, default_ping_dur);

    // maintain a hashmap of a oneshot channel for active subscriptions.
    // when these subscriptions are cancelled, make a message
    // available to the executing query so it knows to stop.
    let mut running_queries: HashMap<String, oneshot::Sender<()>> = HashMap::new();
    // for stats, keep track of how many events the client published,
    // and how many it received from queries.
    let mut client_published_event_count: usize = 0;
    let mut client_received_event_count: usize = 0;

    let unspec = "<unspecified>".to_string();
    info!("new client connection (cid: {}, ip: {:?})", cid, conn.ip());
    let origin = client_info.origin.as_ref().unwrap_or_else(|| &unspec);
    let user_agent = client_info
        .user_agent.as_ref()
        .unwrap_or_else(|| &unspec);
    info!(
        "cid: {}, origin: {:?}, user-agent: {:?}",
        cid, origin, user_agent
    );

    // Measure connections
    metrics.connections.inc();

    if settings.authorization.nip42_auth {
        conn.generate_auth_challenge();
        if let Some(challenge) = conn.auth_challenge() {
            ws_stream.send(
                make_notice_message(&Notice::AuthChallenge(challenge.to_string()))).await.ok();
        }
    }

    loop {
        tokio::select! {
            _ = shutdown.recv() => {
                metrics.disconnects.with_label_values(&["shutdown"]).inc();
                info!("Close connection down due to shutdown, client: {}, ip: {:?}, connected: {:?}", cid, conn.ip(), orig_start.elapsed());
                // server shutting down, exit loop
                break;
            },
            _ = ping_interval.tick() => {
                // check how long since we talked to client
                // if it has been too long, disconnect
                if last_message_time.elapsed() > max_quiet_time {
                    debug!("ending connection due to lack of client ping response");
                    metrics.disconnects.with_label_values(&["timeout"]).inc();
                    break;
                }
                // Send a ping
                ws_stream.send(Message::Ping(Vec::new())).await.ok();
            },
            Some(notice_msg) = notice_rx.recv() => {
                ws_stream.send(make_notice_message(&notice_msg)).await.ok();
            },
            Some(query_result) = query_rx.recv() => {
                // database informed us of a query result we asked for
                let subesc = query_result.sub_id.replace('"', "");
                if query_result.event == "EOSE" {
                    let send_str = format!("[\"EOSE\",\"{subesc}\"]");
                    ws_stream.send(Message::Text(send_str)).await.ok();
                } else {
                    client_received_event_count += 1;
                    metrics.sent_events.with_label_values(&["db"]).inc();
                    // send a result
                    let send_str = format!("[\"EVENT\",\"{}\",{}]", subesc, &query_result.event);
                    ws_stream.send(Message::Text(send_str)).await.ok();
                }
            },
            // TODO: consider logging the LaggedRecv error
            Ok(global_event) = bcast_rx.recv() => {
                // an event has been broadcast to all clients
                // first check if there is a subscription for this event.
                for (s, sub) in conn.subscriptions() {
                    if !sub.interested_in_event(&global_event) {
                        continue;
                    }

                    // TODO: serialize at broadcast time, instead of
                    // once for each consumer.
                    if let Ok(event_str) = serde_json::to_string(&global_event) {
                        trace!("sub match for client: {}, sub: {:?}, event: {:?}",
                               cid, s,
                               global_event.get_event_id_prefix());
                        // create an event response and send it
                        let subesc = s.replace('"', "");
                        metrics.sent_events.with_label_values(&["realtime"]).inc();
                        ws_stream.send(Message::Text(format!("[\"EVENT\",\"{subesc}\",{event_str}]"))).await.ok();
                    } else {
                        warn!("could not serialize event: {:?}", global_event.get_event_id_prefix());
                    }
                }
            },
            ws_next = ws_stream.next() => {
                // update most recent message time for client
                last_message_time = Instant::now();
                // Consume text messages from the client, parse into Nostr messages.
                let nostr_msg = match ws_next {
                    Some(Ok(Message::Text(m))) => {
                        convert_to_msg(&m,settings.limits.max_event_bytes)
                    },
                    Some(Ok(Message::Binary(_))) => {
                        ws_stream.send(
                            make_notice_message(&Notice::message("binary messages are not accepted".into()))).await.ok();
                        continue;
                    },
                    Some(Ok(Message::Ping(_) | Message::Pong(_))) => {
                        // get a ping/pong, ignore.  tungstenite will
                        // send responses automatically.
                        continue;
                    },
                    Some(Err(WsError::Capacity(MessageTooLong{size, max_size}))) => {
                        ws_stream.send(
                            make_notice_message(&Notice::message(format!("message too large ({size} > {max_size})")))).await.ok();
                        continue;
                    },
                    None |
                    Some(Ok(Message::Close(_)) |
                         Err(WsError::AlreadyClosed | WsError::ConnectionClosed |
                             WsError::Protocol(tungstenite::error::ProtocolError::ResetWithoutClosingHandshake)))
                        => {
                            debug!("websocket close from client (cid: {}, ip: {:?})",cid, conn.ip());
                            metrics.disconnects.with_label_values(&["normal"]).inc();
                            break;
                        },
                    Some(Err(WsError::Io(e))) => {
                        // IO errors are considered fatal
                        warn!("IO error (cid: {}, ip: {:?}): {:?}", cid, conn.ip(), e);
                        metrics.disconnects.with_label_values(&["error"]).inc();

                        break;
                    }
                    x => {
                        // default condition on error is to close the client connection
                        info!("unknown error (cid: {}, ip: {:?}): {:?} (closing conn)", cid, conn.ip(), x);
                        metrics.disconnects.with_label_values(&["error"]).inc();

                        break;
                    }
                };

                // convert ws_next into proto_next
                match nostr_msg {
                    Ok(NostrMessage::EventMsg(ec)) => {
                        // An EventCmd needs to be validated to be converted into an Event
                        // handle each type of message
                        let evid = ec.event_id().to_owned();
<<<<<<< HEAD
                        let parsed : Result<Event> = Result::<Event>::from(ec);
                        metrics.cmd_event.inc();
=======
                        let parsed : Result<EventWrapper> = Result::<EventWrapper>::from(ec);
>>>>>>> 39f9984c
                        match parsed {
                            Ok(WrappedEvent(e)) => {
                                metrics.cmd_event.inc();
                                let id_prefix:String = e.id.chars().take(8).collect();
                                debug!("successfully parsed/validated event: {:?} (cid: {}, kind: {})", id_prefix, cid, e.kind);
                                // check if event is expired
                                if e.is_expired() {
                                    let notice = Notice::invalid(e.id, "The event has already expired");
                                    ws_stream.send(make_notice_message(&notice)).await.ok();
                                    // check if the event is too far in the future.
                                } else if e.is_valid_timestamp(settings.options.reject_future_seconds) {
                                    // Write this to the database.
                                    let auth_pubkey = conn.auth_pubkey().and_then(|pubkey| hex::decode(&pubkey).ok());
                                    let submit_event = SubmittedEvent {
                                        event: e.clone(),
                                        notice_tx: notice_tx.clone(),
                                        source_ip: conn.ip().to_string(),
                                        origin: client_info.origin.clone(),
                                        user_agent: client_info.user_agent.clone(),
                                        auth_pubkey };
                                    event_tx.send(submit_event).await.ok();
                                    client_published_event_count += 1;
                                } else {
                                    info!("client: {} sent a far future-dated event", cid);
                                    if let Some(fut_sec) = settings.options.reject_future_seconds {
                                        let msg = format!("The event created_at field is out of the acceptable range (+{fut_sec}sec) for this relay.");
                                        let notice = Notice::invalid(e.id, &msg);
                                        ws_stream.send(make_notice_message(&notice)).await.ok();
                                    }
                                }
                            },
                            Ok(WrappedAuth(event)) => {
                                metrics.cmd_auth.inc();
                                if settings.authorization.nip42_auth {
                                    let id_prefix:String = event.id.chars().take(8).collect();
                                    debug!("successfully parsed auth: {:?} (cid: {})", id_prefix, cid);
                                    match &settings.info.relay_url {
                                        None => {
                                            error!("AUTH command received, but relay_url is not set in the config file (cid: {})", cid);
                                        },
                                        Some(relay) => {
                                            match conn.authenticate(&event, &relay) {
                                                Ok(_) => {
                                                    let pubkey = match conn.auth_pubkey() {
                                                        Some(k) => k.chars().take(8).collect(),
                                                        None => "<unspecified>".to_string(),
                                                    };
                                                    info!("client is authenticated: (cid: {}, pubkey: {:?})", cid, pubkey);
                                                },
                                                Err(e) => {
                                                    info!("authentication error: {} (cid: {})", e, cid);
                                                    ws_stream.send(make_notice_message(&Notice::message(format!("Authentication error: {e}")))).await.ok();
                                                },
                                            }
                                        }
                                    }
                                } else {
                                    let e = CommandUnknownError;
                                    info!("client sent an invalid event (cid: {})", cid);
                                    ws_stream.send(make_notice_message(&Notice::invalid(evid, &format!("{e}")))).await.ok();
                                }
                            },
                            Err(e) => {
                                metrics.cmd_event.inc();
                                info!("client sent an invalid event (cid: {})", cid);
                                ws_stream.send(make_notice_message(&Notice::invalid(evid, &format!("{e}")))).await.ok();
                            }
                        }
                    },
                    Ok(NostrMessage::SubMsg(s)) => {
                        debug!("subscription requested (cid: {}, sub: {:?})", cid, s.id);
                        // subscription handling consists of:
                        // * check for rate limits
                        // * registering the subscription so future events can be matched
                        // * making a channel to cancel to request later
                        // * sending a request for a SQL query
                        // Do nothing if the sub already exists.
                        if conn.has_subscription(&s) {
                            info!("client sent duplicate subscription, ignoring (cid: {}, sub: {:?})", cid, s.id);
                        } else {
                            metrics.cmd_req.inc();
                            if let Some(ref lim) = sub_lim_opt {
                                lim.until_ready_with_jitter(jitter).await;
                            }
                            let (abandon_query_tx, abandon_query_rx) = oneshot::channel::<()>();
                            match conn.subscribe(s.clone()) {
                                Ok(()) => {
                                    // when we insert, if there was a previous query running with the same name, cancel it.
                                    if let Some(previous_query) = running_queries.insert(s.id.clone(), abandon_query_tx) {
                                        previous_query.send(()).ok();
                                    }
                                    if s.needs_historical_events() {
                                        // start a database query.  this spawns a blocking database query on a worker thread.
                                        repo.query_subscription(s, cid.clone(), query_tx.clone(), abandon_query_rx).await.ok();
                                    }
                                },
                                Err(e) => {
                                    info!("Subscription error: {} (cid: {}, sub: {:?})", e, cid, s.id);
                                    ws_stream.send(make_notice_message(&Notice::message(format!("Subscription error: {e}")))).await.ok();
                                }
                            }
                        }
                    },
                    Ok(NostrMessage::CloseMsg(cc)) => {
                        // closing a request simply removes the subscription.
                        let parsed : Result<Close> = Result::<Close>::from(cc);
                        if let Ok(c) = parsed {
                            metrics.cmd_close.inc();
                            // check if a query is currently
                            // running, and remove it if so.
                            let stop_tx = running_queries.remove(&c.id);
                            if let Some(tx) = stop_tx {
                                tx.send(()).ok();
                            }
                            // stop checking new events against
                            // the subscription
                            conn.unsubscribe(&c);
                        } else {
                            info!("invalid command ignored");
                            ws_stream.send(make_notice_message(&Notice::message("could not parse command".into()))).await.ok();
                        }
                    },
                    Err(Error::ConnError) => {
                        debug!("got connection close/error, disconnecting cid: {}, ip: {:?}",cid, conn.ip());
                        break;
                    }
                    Err(Error::EventMaxLengthError(s)) => {
                        info!("client sent command larger ({} bytes) than max size (cid: {})", s, cid);
                        ws_stream.send(make_notice_message(&Notice::message("event exceeded max size".into()))).await.ok();
                    },
                    Err(Error::ProtoParseError) => {
                        info!("client sent command that could not be parsed (cid: {})", cid);
                        ws_stream.send(make_notice_message(&Notice::message("could not parse command".into()))).await.ok();
                    },
                    Err(e) => {
                        info!("got non-fatal error from client (cid: {}, error: {:?}", cid, e);
                    },
                }
            },
        }
    }
    // connection cleanup - ensure any still running queries are terminated.
    for (_, stop_tx) in running_queries {
        stop_tx.send(()).ok();
    }
    info!(
        "stopping client connection (cid: {}, ip: {:?}, sent: {} events, recv: {} events, connected: {:?})",
        cid,
        conn.ip(),
        client_published_event_count,
        client_received_event_count,
        orig_start.elapsed()
    );
}

#[derive(Clone)]
pub struct NostrMetrics {
    pub query_sub: Histogram,        // response time of successful subscriptions
    pub query_db: Histogram,         // individual database query execution time
    pub db_connections: IntGauge,    // database connections in use
    pub write_events: Histogram,     // response time of event writes
    pub sent_events: IntCounterVec,  // count of events sent to clients
    pub connections: IntCounter,     // count of websocket connections
    pub disconnects: IntCounterVec,  // client disconnects
    pub query_aborts: IntCounterVec, // count of queries aborted by server
<<<<<<< HEAD
    pub cmd_req: IntCounter,         // count of REQ commands received
    pub cmd_event: IntCounter,       // count of EVENT commands received
    pub cmd_close: IntCounter,       // count of CLOSE commands received
=======
    pub cmd_req: IntCounter, // count of REQ commands received
    pub cmd_event: IntCounter, // count of EVENT commands received
    pub cmd_close: IntCounter, // count of CLOSE commands received
    pub cmd_auth: IntCounter, // count of AUTH commands received

>>>>>>> 39f9984c
}<|MERGE_RESOLUTION|>--- conflicted
+++ resolved
@@ -283,7 +283,6 @@
     let query_aborts = IntCounterVec::new(
         Opts::new("nostr_query_abort_total", "Aborted queries"),
         vec!["reason"].as_slice(),
-<<<<<<< HEAD
     )
     .unwrap();
     let cmd_req = IntCounter::with_opts(Opts::new("nostr_cmd_req_total", "REQ commands")).unwrap();
@@ -291,25 +290,10 @@
         IntCounter::with_opts(Opts::new("nostr_cmd_event_total", "EVENT commands")).unwrap();
     let cmd_close =
         IntCounter::with_opts(Opts::new("nostr_cmd_close_total", "CLOSE commands")).unwrap();
-=======
-    ).unwrap();
-    let cmd_req = IntCounter::with_opts(Opts::new(
-        "nostr_cmd_req_total",
-        "REQ commands",
-    )).unwrap();
-    let cmd_event = IntCounter::with_opts(Opts::new(
-        "nostr_cmd_event_total",
-        "EVENT commands",
-    )).unwrap();
-    let cmd_close = IntCounter::with_opts(Opts::new(
-        "nostr_cmd_close_total",
-        "CLOSE commands",
-    )).unwrap();
     let cmd_auth = IntCounter::with_opts(Opts::new(
         "nostr_cmd_auth_total",
         "AUTH commands",
     )).unwrap();
->>>>>>> 39f9984c
     let disconnects = IntCounterVec::new(
         Opts::new("nostr_disconnects_total", "Client disconnects"),
         vec!["reason"].as_slice(),
@@ -336,16 +320,10 @@
         db_connections,
         disconnects,
         query_aborts,
-<<<<<<< HEAD
         cmd_req,
         cmd_event,
         cmd_close,
-=======
-	cmd_req,
-	cmd_event,
-	cmd_close,
         cmd_auth,
->>>>>>> 39f9984c
     };
     (registry, metrics)
 }
@@ -817,12 +795,8 @@
                         // An EventCmd needs to be validated to be converted into an Event
                         // handle each type of message
                         let evid = ec.event_id().to_owned();
-<<<<<<< HEAD
-                        let parsed : Result<Event> = Result::<Event>::from(ec);
-                        metrics.cmd_event.inc();
-=======
                         let parsed : Result<EventWrapper> = Result::<EventWrapper>::from(ec);
->>>>>>> 39f9984c
+                        
                         match parsed {
                             Ok(WrappedEvent(e)) => {
                                 metrics.cmd_event.inc();
@@ -988,15 +962,7 @@
     pub connections: IntCounter,     // count of websocket connections
     pub disconnects: IntCounterVec,  // client disconnects
     pub query_aborts: IntCounterVec, // count of queries aborted by server
-<<<<<<< HEAD
     pub cmd_req: IntCounter,         // count of REQ commands received
     pub cmd_event: IntCounter,       // count of EVENT commands received
-    pub cmd_close: IntCounter,       // count of CLOSE commands received
-=======
-    pub cmd_req: IntCounter, // count of REQ commands received
-    pub cmd_event: IntCounter, // count of EVENT commands received
-    pub cmd_close: IntCounter, // count of CLOSE commands received
-    pub cmd_auth: IntCounter, // count of AUTH commands received
-
->>>>>>> 39f9984c
+    pub cmd_close: IntCounter,       // count of CLOSE commands receivedpub cmd_auth: IntCounter, // count of AUTH commands received
 }
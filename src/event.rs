//! Event parsing and validation
use crate::delegation::validate_delegation;
use crate::error::Error::{
    CommandUnknownError, EventCouldNotCanonicalize, EventInvalidId, EventInvalidSignature,
    EventMalformedPubkey,
};
use crate::error::Result;
use crate::nip05;
use crate::utils::unix_time;
use bitcoin_hashes::{sha256, Hash};
use lazy_static::lazy_static;
use secp256k1::{schnorr, Secp256k1, VerifyOnly, XOnlyPublicKey};
use serde::{Deserialize, Deserializer, Serialize};
use serde_json::value::Value;
use serde_json::Number;
use std::collections::HashMap;
use std::collections::HashSet;
use std::str::FromStr;
use tracing::{debug, info};
use crate::event::EventWrapper::WrappedEvent;
use crate::event::EventWrapper::WrappedAuth;

lazy_static! {
    /// Secp256k1 verification instance.
    pub static ref SECP: Secp256k1<VerifyOnly> = Secp256k1::verification_only();
}

/// Event command in network format.
#[derive(Serialize, Deserialize, PartialEq, Eq, Debug, Clone)]
pub struct EventCmd {
    cmd: String, // expecting static "EVENT"
    event: Event,
}

impl EventCmd {
    #[must_use]
    pub fn event_id(&self) -> &str {
        &self.event.id
    }
}

/// Parsed nostr event.
#[derive(Serialize, Deserialize, PartialEq, Eq, Debug, Clone)]
pub struct Event {
    pub id: String,
    pub pubkey: String,
    #[serde(skip)]
    pub delegated_by: Option<String>,
    pub created_at: u64,
    pub kind: u64,
    #[serde(deserialize_with = "tag_from_string")]
    // NOTE: array-of-arrays may need to be more general than a string container
    pub tags: Vec<Vec<String>>,
    pub content: String,
    pub sig: String,
    // Optimization for tag search, built on demand.
    #[serde(skip)]
    pub tagidx: Option<HashMap<char, HashSet<String>>>,
}

/// Simple tag type for array of array of strings.
type Tag = Vec<Vec<String>>;

/// Deserializer that ensures we always have a [`Tag`].
fn tag_from_string<'de, D>(deserializer: D) -> Result<Tag, D::Error>
where
    D: Deserializer<'de>,
{
    let opt = Option::deserialize(deserializer)?;
    Ok(opt.unwrap_or_default())
}

/// Attempt to form a single-char tag name.
#[must_use]
pub fn single_char_tagname(tagname: &str) -> Option<char> {
    // We return the tag character if and only if the tagname consists
    // of a single char.
    let mut tagnamechars = tagname.chars();
    let firstchar = tagnamechars.next();
    match firstchar {
        Some(_) => {
            // check second char
            if tagnamechars.next().is_none() {
                firstchar
            } else {
                None
            }
        }
        None => None,
    }
}


pub enum EventWrapper {
    WrappedEvent(Event),
    WrappedAuth(Event)
}

/// Convert network event to parsed/validated event.
impl From<EventCmd> for Result<EventWrapper> {
    fn from(ec: EventCmd) -> Result<EventWrapper> {
        // ensure command is correct
        if ec.cmd == "EVENT" {
            ec.event.validate().map(|_| {
                let mut e = ec.event;
                e.build_index();
                e.update_delegation();
                WrappedEvent(e)
            })
        } else if ec.cmd == "AUTH" {
            // we don't want to validate the event here, because NIP-42 can be disabled
            // it will be validated later during the authentication process
            Ok(WrappedAuth(ec.event))
        } else {
            Err(CommandUnknownError)
        }
    }
}

impl Event {
    #[cfg(test)]
    #[must_use]
    pub fn simple_event() -> Event {
        Event {
            id: "0".to_owned(),
            pubkey: "0".to_owned(),
            delegated_by: None,
            created_at: 0,
            kind: 0,
            tags: vec![],
            content: "".to_owned(),
            sig: "0".to_owned(),
            tagidx: None,
        }
    }

    #[must_use]
    pub fn is_kind_metadata(&self) -> bool {
        self.kind == 0
    }

    /// Should this event be persisted?
    #[must_use]
    pub fn is_ephemeral(&self) -> bool {
        self.kind >= 20000 && self.kind < 30000
    }

    /// Is this event currently expired?
    pub fn is_expired(&self) -> bool {
        if let Some(exp) = self.expiration() {
            exp <= unix_time()
        } else {
            false
        }
    }

    /// Determine the time at which this event should expire
    pub fn expiration(&self) -> Option<u64> {
        let default = "".to_string();
        let dvals:Vec<&String> = self.tags
            .iter()
            .filter(|x| !x.is_empty())
            .filter(|x| x.get(0).unwrap() == "expiration")
            .map(|x| x.get(1).unwrap_or(&default)).take(1)
            .collect();
        let val_first = dvals.get(0);
        val_first.and_then(|t| t.parse::<u64>().ok())
    }

    /// Should this event be replaced with newer timestamps from same author?
    #[must_use]
    pub fn is_replaceable(&self) -> bool {
        self.kind == 0
            || self.kind == 3
            || self.kind == 41
            || (self.kind >= 10000 && self.kind < 20000)
    }

    /// Should this event be replaced with newer timestamps from same author, for distinct `d` tag values?
    #[must_use]
    pub fn is_param_replaceable(&self) -> bool {
        self.kind >= 30000 && self.kind < 40000
    }

    /// Should this event be replaced with newer timestamps from same author, for distinct `d` tag values?
    #[must_use]
    pub fn distinct_param(&self) -> Option<String> {
        if self.is_param_replaceable() {
            let default = "".to_string();
            let dvals: Vec<&String> = self
                .tags
                .iter()
                .filter(|x| !x.is_empty())
                .filter(|x| x.get(0).unwrap() == "d")
                .map(|x| x.get(1).unwrap_or(&default))
                .take(1)
                .collect();
            let dval_first = dvals.get(0);
            match dval_first {
                Some(_) => dval_first.map(|x| x.to_string()),
                None => Some(default),
            }
        } else {
            None
        }
    }

    /// Pull a NIP-05 Name out of the event, if one exists
    #[must_use]
    pub fn get_nip05_addr(&self) -> Option<nip05::Nip05Name> {
        if self.is_kind_metadata() {
            // very quick check if we should attempt to parse this json
            if self.content.contains("\"nip05\"") {
                // Parse into JSON
                let md_parsed: Value = serde_json::from_str(&self.content).ok()?;
                let md_map = md_parsed.as_object()?;
                let nip05_str = md_map.get("nip05")?.as_str()?;
                return nip05::Nip05Name::try_from(nip05_str).ok();
            }
        }
        None
    }

    // is this event delegated (properly)?
    // does the signature match, and are conditions valid?
    // if so, return an alternate author for the event
    #[must_use]
    pub fn delegated_author(&self) -> Option<String> {
        // is there a delegation tag?
        let delegation_tag: Vec<String> = self
            .tags
            .iter()
            .filter(|x| x.len() == 4)
            .filter(|x| x.get(0).unwrap() == "delegation")
            .take(1)
            .next()?
            .clone(); // get first tag

        //let delegation_tag = self.tag_values_by_name("delegation");
        // delegation tags should have exactly 3 elements after the name (pubkey, condition, sig)
        // the event is signed by the delagatee
        let delegatee = &self.pubkey;
        // the delegation tag references the claimed delagator
        let delegator: &str = delegation_tag.get(1)?;
        let querystr: &str = delegation_tag.get(2)?;
        let sig: &str = delegation_tag.get(3)?;

        // attempt to get a condition query; this requires the delegation to have a valid signature.
        if let Some(cond_query) = validate_delegation(delegator, delegatee, querystr, sig) {
            // The signature was valid, now we ensure the delegation
            // condition is valid for this event:
            if cond_query.allows_event(self) {
                // since this is allowed, we will provide the delegatee
                Some(delegator.into())
            } else {
                debug!("an event failed to satisfy delegation conditions");
                None
            }
        } else {
            debug!("event had had invalid delegation signature");
            None
        }
    }

    /// Update delegation status
    pub fn update_delegation(&mut self) {
        self.delegated_by = self.delegated_author();
    }
    /// Build an event tag index
    pub fn build_index(&mut self) {
        // if there are no tags; just leave the index as None
        if self.tags.is_empty() {
            return;
        }
        // otherwise, build an index
        let mut idx: HashMap<char, HashSet<String>> = HashMap::new();
        // iterate over tags that have at least 2 elements
        for t in self.tags.iter().filter(|x| x.len() > 1) {
            let tagname = t.get(0).unwrap();
            let tagnamechar_opt = single_char_tagname(tagname);
            if tagnamechar_opt.is_none() {
                continue;
            }
            let tagnamechar = tagnamechar_opt.unwrap();
            let tagval = t.get(1).unwrap();
            // ensure a vector exists for this tag
            idx.entry(tagnamechar).or_insert_with(HashSet::new);
            // get the tag vec and insert entry
            let idx_tag_vec = idx.get_mut(&tagnamechar).expect("could not get tag vector");
            idx_tag_vec.insert(tagval.clone());
        }
        // save the tag structure
        self.tagidx = Some(idx);
    }

    /// Create a short event identifier, suitable for logging.
    #[must_use]
    pub fn get_event_id_prefix(&self) -> String {
        self.id.chars().take(8).collect()
    }
    #[must_use]
    pub fn get_author_prefix(&self) -> String {
        self.pubkey.chars().take(8).collect()
    }

    /// Retrieve tag initial values across all tags matching the name
    #[must_use]
    pub fn tag_values_by_name(&self, tag_name: &str) -> Vec<String> {
        self.tags
            .iter()
            .filter(|x| x.len() > 1)
            .filter(|x| x.get(0).unwrap() == tag_name)
            .map(|x| x.get(1).unwrap().clone())
            .collect()
    }

    #[must_use]
    pub fn is_valid_timestamp(&self, reject_future_seconds: Option<usize>) -> bool {
        if let Some(allowable_future) = reject_future_seconds {
            let curr_time = unix_time();
            // calculate difference, plus how far future we allow
            if curr_time + (allowable_future as u64) < self.created_at {
                let delta = self.created_at - curr_time;
                debug!(
                    "event is too far in the future ({} seconds), rejecting",
                    delta
                );
                return false;
            }
        }
        true
    }

    /// Check if this event has a valid signature.
    pub fn validate(&self) -> Result<()> {
        // TODO: return a Result with a reason for invalid events
        // validation is performed by:
        // * parsing JSON string into event fields
        // * create an array:
        // ** [0, pubkey-hex-string, created-at-num, kind-num, tags-array-of-arrays, content-string]
        // * serialize with no spaces/newlines
        let c_opt = self.to_canonical();
        if c_opt.is_none() {
            debug!("could not canonicalize");
            return Err(EventCouldNotCanonicalize);
        }
        let c = c_opt.unwrap();
        // * compute the sha256sum.
        let digest: sha256::Hash = sha256::Hash::hash(c.as_bytes());
        let hex_digest = format!("{digest:x}");
        // * ensure the id matches the computed sha256sum.
        if self.id != hex_digest {
            debug!("event id does not match digest");
            return Err(EventInvalidId);
        }
        // * validate the message digest (sig) using the pubkey & computed sha256 message hash.
        let sig = schnorr::Signature::from_str(&self.sig).unwrap();
        if let Ok(msg) = secp256k1::Message::from_slice(digest.as_ref()) {
            if let Ok(pubkey) = XOnlyPublicKey::from_str(&self.pubkey) {
                SECP.verify_schnorr(&sig, &msg, &pubkey)
                    .map_err(|_| EventInvalidSignature)
            } else {
                debug!("client sent malformed pubkey");
                Err(EventMalformedPubkey)
            }
        } else {
            info!("error converting digest to secp256k1 message");
            Err(EventInvalidSignature)
        }
    }

    /// Convert event to canonical representation for signing.
    pub fn to_canonical(&self) -> Option<String> {
        // create a JsonValue for each event element
        let mut c: Vec<Value> = vec![];
        // id must be set to 0
        let id = Number::from(0_u64);
        c.push(serde_json::Value::Number(id));
        // public key
        c.push(Value::String(self.pubkey.clone()));
        // creation time
        let created_at = Number::from(self.created_at);
        c.push(serde_json::Value::Number(created_at));
        // kind
        let kind = Number::from(self.kind);
        c.push(serde_json::Value::Number(kind));
        // tags
        c.push(self.tags_to_canonical());
        // content
        c.push(Value::String(self.content.clone()));
        serde_json::to_string(&Value::Array(c)).ok()
    }

    /// Convert tags to a canonical form for signing.
    fn tags_to_canonical(&self) -> Value {
        let mut tags = Vec::<Value>::new();
        // iterate over self tags,
        for t in &self.tags {
            // each tag is a vec of strings
            let mut a = Vec::<Value>::new();
            for v in t.iter() {
                a.push(serde_json::Value::String(v.clone()));
            }
            tags.push(serde_json::Value::Array(a));
        }
        serde_json::Value::Array(tags)
    }

    /// Determine if the given tag and value set intersect with tags in this event.
    #[must_use]
    pub fn generic_tag_val_intersect(&self, tagname: char, check: &HashSet<String>) -> bool {
        match &self.tagidx {
            // check if this is indexable tagname
            Some(idx) => match idx.get(&tagname) {
                Some(valset) => {
                    let common = valset.intersection(check);
                    common.count() > 0
                }
                None => false,
            },
            None => false,
        }
    }
}

#[cfg(test)]
mod tests {
    use super::*;

    #[test]
    fn event_creation() {
        // create an event
        let event = Event::simple_event();
        assert_eq!(event.id, "0");
    }

    #[test]
    fn event_serialize() -> Result<()> {
        // serialize an event to JSON string
        let event = Event::simple_event();
        let j = serde_json::to_string(&event)?;
        assert_eq!(j, "{\"id\":\"0\",\"pubkey\":\"0\",\"created_at\":0,\"kind\":0,\"tags\":[],\"content\":\"\",\"sig\":\"0\"}");
        Ok(())
    }

    #[test]
    fn empty_event_tag_match() {
        let event = Event::simple_event();
        assert!(!event
            .generic_tag_val_intersect('e', &HashSet::from(["foo".to_owned(), "bar".to_owned()])));
    }

    #[test]
    fn single_event_tag_match() {
        let mut event = Event::simple_event();
        event.tags = vec![vec!["e".to_owned(), "foo".to_owned()]];
        event.build_index();
        assert_eq!(
            event.generic_tag_val_intersect(
                'e',
                &HashSet::from(["foo".to_owned(), "bar".to_owned()])
            ),
            true
        );
    }

    #[test]
    fn event_tags_serialize() -> Result<()> {
        // serialize an event with tags to JSON string
        let mut event = Event::simple_event();
        event.tags = vec![
            vec![
                "e".to_owned(),
                "xxxx".to_owned(),
                "wss://example.com".to_owned(),
            ],
            vec![
                "p".to_owned(),
                "yyyyy".to_owned(),
                "wss://example.com:3033".to_owned(),
            ],
        ];
        let j = serde_json::to_string(&event)?;
        assert_eq!(j, "{\"id\":\"0\",\"pubkey\":\"0\",\"created_at\":0,\"kind\":0,\"tags\":[[\"e\",\"xxxx\",\"wss://example.com\"],[\"p\",\"yyyyy\",\"wss://example.com:3033\"]],\"content\":\"\",\"sig\":\"0\"}");
        Ok(())
    }

    #[test]
    fn event_deserialize() -> Result<()> {
        let raw_json = r#"{"id":"1384757da583e6129ce831c3d7afc775a33a090578f888dd0d010328ad047d0c","pubkey":"bbbd9711d357df4f4e498841fd796535c95c8e751fa35355008a911c41265fca","created_at":1612650459,"kind":1,"tags":null,"content":"hello world","sig":"59d0cc47ab566e81f72fe5f430bcfb9b3c688cb0093d1e6daa49201c00d28ecc3651468b7938642869ed98c0f1b262998e49a05a6ed056c0d92b193f4e93bc21"}"#;
        let e: Event = serde_json::from_str(raw_json)?;
        assert_eq!(e.kind, 1);
        assert_eq!(e.tags.len(), 0);
        Ok(())
    }

    #[test]
    fn event_canonical() {
        let e = Event {
            id: "999".to_owned(),
            pubkey: "012345".to_owned(),
            delegated_by: None,
            created_at: 501_234,
            kind: 1,
            tags: vec![],
            content: "this is a test".to_owned(),
            sig: "abcde".to_owned(),
            tagidx: None,
        };
        let c = e.to_canonical();
        let expected = Some(r#"[0,"012345",501234,1,[],"this is a test"]"#.to_owned());
        assert_eq!(c, expected);
    }

    #[test]
    fn event_tag_select() {
        let e = Event {
            id: "999".to_owned(),
            pubkey: "012345".to_owned(),
            delegated_by: None,
            created_at: 501_234,
            kind: 1,
            tags: vec![
                vec!["j".to_owned(), "abc".to_owned()],
                vec!["e".to_owned(), "foo".to_owned()],
                vec!["e".to_owned(), "bar".to_owned()],
                vec!["e".to_owned(), "baz".to_owned()],
                vec![
                    "p".to_owned(),
                    "aaaa".to_owned(),
                    "ws://example.com".to_owned(),
                ],
            ],
            content: "this is a test".to_owned(),
            sig: "abcde".to_owned(),
            tagidx: None,
        };
        let v = e.tag_values_by_name("e");
        assert_eq!(v, vec!["foo", "bar", "baz"]);
    }

    #[test]
    fn event_no_tag_select() {
        let e = Event {
            id: "999".to_owned(),
            pubkey: "012345".to_owned(),
            delegated_by: None,
            created_at: 501_234,
            kind: 1,
            tags: vec![
                vec!["j".to_owned(), "abc".to_owned()],
                vec!["e".to_owned(), "foo".to_owned()],
                vec!["e".to_owned(), "baz".to_owned()],
                vec![
                    "p".to_owned(),
                    "aaaa".to_owned(),
                    "ws://example.com".to_owned(),
                ],
            ],
            content: "this is a test".to_owned(),
            sig: "abcde".to_owned(),
            tagidx: None,
        };
        let v = e.tag_values_by_name("x");
        // asking for tags that don't exist just returns zero-length vector
        assert_eq!(v.len(), 0);
    }

    #[test]
    fn event_canonical_with_tags() {
        let e = Event {
            id: "999".to_owned(),
            pubkey: "012345".to_owned(),
            delegated_by: None,
            created_at: 501_234,
            kind: 1,
            tags: vec![
                vec!["#e".to_owned(), "aoeu".to_owned()],
                vec![
                    "#p".to_owned(),
                    "aaaa".to_owned(),
                    "ws://example.com".to_owned(),
                ],
            ],
            content: "this is a test".to_owned(),
            sig: "abcde".to_owned(),
            tagidx: None,
        };
        let c = e.to_canonical();
        let expected_json = r###"[0,"012345",501234,1,[["#e","aoeu"],["#p","aaaa","ws://example.com"]],"this is a test"]"###;
        let expected = Some(expected_json.to_owned());
        assert_eq!(c, expected);
    }

    #[test]
    fn ephemeral_event() {
        let mut event = Event::simple_event();
        event.kind = 20000;
        assert!(event.is_ephemeral());
        event.kind = 29999;
        assert!(event.is_ephemeral());
        event.kind = 30000;
        assert!(!event.is_ephemeral());
        event.kind = 19999;
        assert!(!event.is_ephemeral());
    }

    #[test]
    fn replaceable_event() {
        let mut event = Event::simple_event();
        event.kind = 0;
        assert!(event.is_replaceable());
        event.kind = 3;
        assert!(event.is_replaceable());
        event.kind = 10000;
        assert!(event.is_replaceable());
        event.kind = 19999;
        assert!(event.is_replaceable());
        event.kind = 20000;
        assert!(!event.is_replaceable());
    }

    #[test]
    fn param_replaceable_event() {
        let mut event = Event::simple_event();
        event.kind = 30000;
        assert!(event.is_param_replaceable());
        event.kind = 39999;
        assert!(event.is_param_replaceable());
        event.kind = 29999;
        assert!(!event.is_param_replaceable());
        event.kind = 40000;
        assert!(!event.is_param_replaceable());
    }

    #[test]
    fn param_replaceable_value_case_1() {
        // NIP case #1: "tags":[["d",""]]
        let mut event = Event::simple_event();
        event.kind = 30000;
        event.tags = vec![vec!["d".to_owned(), "".to_owned()]];
        assert_eq!(event.distinct_param(), Some("".to_string()));
    }

    #[test]
    fn param_replaceable_value_case_2() {
        // NIP case #2: "tags":[]: implicit d tag with empty value
        let mut event = Event::simple_event();
        event.kind = 30000;
        assert_eq!(event.distinct_param(), Some("".to_string()));
    }

    #[test]
    fn param_replaceable_value_case_3() {
        // NIP case #3: "tags":[["d"]]: implicit empty value ""
        let mut event = Event::simple_event();
        event.kind = 30000;
        event.tags = vec![vec!["d".to_owned()]];
        assert_eq!(event.distinct_param(), Some("".to_string()));
    }

    #[test]
    fn param_replaceable_value_case_4() {
        // NIP case #4: "tags":[["d",""],["d","not empty"]]: only first d tag is considered
        let mut event = Event::simple_event();
        event.kind = 30000;
        event.tags = vec![
            vec!["d".to_owned(), "".to_string()],
            vec!["d".to_owned(), "not empty".to_string()],
        ];
        assert_eq!(event.distinct_param(), Some("".to_string()));
    }

    #[test]
    fn param_replaceable_value_case_4b() {
        // Variation of #4 with
        // NIP case #4: "tags":[["d","not empty"],["d",""]]: only first d tag is considered
        let mut event = Event::simple_event();
        event.kind = 30000;
        event.tags = vec![
            vec!["d".to_owned(), "not empty".to_string()],
            vec!["d".to_owned(), "".to_string()],
        ];
        assert_eq!(event.distinct_param(), Some("not empty".to_string()));
    }

    #[test]
    fn param_replaceable_value_case_5() {
        // NIP case #5: "tags":[["d"],["d","some value"]]: only first d tag is considered
        let mut event = Event::simple_event();
        event.kind = 30000;
        event.tags = vec![
            vec!["d".to_owned()],
            vec!["d".to_owned(), "second value".to_string()],
            vec!["d".to_owned(), "third value".to_string()],
        ];
        assert_eq!(event.distinct_param(), Some("".to_string()));
    }

    #[test]
    fn param_replaceable_value_case_6() {
        // NIP case #6: "tags":[["e"]]: same as no tags
        let mut event = Event::simple_event();
        event.kind = 30000;
        event.tags = vec![vec!["e".to_owned()]];
        assert_eq!(event.distinct_param(), Some("".to_string()));
    }
<<<<<<< HEAD
=======

    #[test]
    fn expiring_event_none() {
        // regular events do not expire
        let mut event = Event::simple_event();
        event.kind = 7;
        event.tags = vec![
            vec!["test".to_string(), "foo".to_string()],
        ];
        assert_eq!(event.expiration(), None);
    }

    #[test]
    fn expiring_event_empty() {
        // regular events do not expire
        let mut event = Event::simple_event();
        event.kind = 7;
        event.tags = vec![
            vec!["expiration".to_string()],
        ];
        assert_eq!(event.expiration(), None);
    }

    #[test]
    fn expiring_event_future() {
        // a normal expiring event
        let exp:u64 = 1676264138;
        let mut event = Event::simple_event();
        event.kind = 1;
        event.tags = vec![
            vec!["expiration".to_string(), exp.to_string()],
        ];
        assert_eq!(event.expiration(), Some(exp));
    }

    #[test]
    fn expiring_event_negative() {
        // expiration set to a negative value (invalid)
        let exp:i64 = -90;
        let mut event = Event::simple_event();
        event.kind = 1;
        event.tags = vec![
            vec!["expiration".to_string(), exp.to_string()],
        ];
        assert_eq!(event.expiration(), None);
    }

    #[test]
    fn expiring_event_zero() {
        // a normal expiring event set to zero
        let exp:i64 = 0;
        let mut event = Event::simple_event();
        event.kind = 1;
        event.tags = vec![
            vec!["expiration".to_string(), exp.to_string()],
        ];
        assert_eq!(event.expiration(), Some(0));
    }

    #[test]
    fn expiring_event_fraction() {
        // expiration is fractional (invalid)
        let exp:f64 = 23.334;
        let mut event = Event::simple_event();
        event.kind = 1;
        event.tags = vec![
            vec!["expiration".to_string(), exp.to_string()],
        ];
        assert_eq!(event.expiration(), None);
    }

    #[test]
    fn expiring_event_multiple() {
        // multiple values, we just take the first
        let mut event = Event::simple_event();
        event.kind = 1;
        event.tags = vec![
            vec!["expiration".to_string(), (10).to_string()],
            vec!["expiration".to_string(), (20).to_string()],
        ];
        assert_eq!(event.expiration(), Some(10));
    }
>>>>>>> 39f9984c
}<|MERGE_RESOLUTION|>--- conflicted
+++ resolved
@@ -705,8 +705,6 @@
         event.tags = vec![vec!["e".to_owned()]];
         assert_eq!(event.distinct_param(), Some("".to_string()));
     }
-<<<<<<< HEAD
-=======
 
     #[test]
     fn expiring_event_none() {
@@ -789,5 +787,4 @@
         ];
         assert_eq!(event.expiration(), Some(10));
     }
->>>>>>> 39f9984c
 }
//! Relay metadata using NIP-11
/// Relay Info
use crate::config::Settings;
use serde::{Deserialize, Serialize};

pub const CARGO_PKG_VERSION: Option<&'static str> = option_env!("CARGO_PKG_VERSION");

#[derive(Debug, Serialize, Deserialize)]
#[allow(unused)]
pub struct RelayInfo {
    #[serde(skip_serializing_if = "Option::is_none")]
    pub id: Option<String>,
    #[serde(skip_serializing_if = "Option::is_none")]
    pub name: Option<String>,
    #[serde(skip_serializing_if = "Option::is_none")]
    pub description: Option<String>,
    #[serde(skip_serializing_if = "Option::is_none")]
    pub pubkey: Option<String>,
    #[serde(skip_serializing_if = "Option::is_none")]
    pub contact: Option<String>,
    #[serde(skip_serializing_if = "Option::is_none")]
    pub supported_nips: Option<Vec<i64>>,
    #[serde(skip_serializing_if = "Option::is_none")]
    pub software: Option<String>,
    #[serde(skip_serializing_if = "Option::is_none")]
    pub version: Option<String>,
}

/// Convert an Info configuration into public Relay Info
impl From<Settings> for RelayInfo {
    fn from(c: Settings) -> Self {
        let mut supported_nips = vec![1, 2, 9, 11, 12, 15, 16, 20, 22, 33, 40, 42];

        if c.authorization.nip42_auth {
            supported_nips.push(42);
            supported_nips.sort();
        }

        let i = c.info;

        RelayInfo {
            id: i.relay_url,
            name: i.name,
            description: i.description,
            pubkey: i.pubkey,
            contact: i.contact,
<<<<<<< HEAD
            supported_nips: Some(vec![1, 2, 9, 11, 12, 15, 16, 20, 22, 33]),
            software: Some("https://github.com/v0l/nostr-rs-relay".to_owned()),
=======
            supported_nips: Some(supported_nips),
            software: Some("https://git.sr.ht/~gheartsfield/nostr-rs-relay".to_owned()),
>>>>>>> 39f9984c
            version: CARGO_PKG_VERSION.map(std::borrow::ToOwned::to_owned),
        }
    }
}<|MERGE_RESOLUTION|>--- conflicted
+++ resolved
@@ -44,13 +44,8 @@
             description: i.description,
             pubkey: i.pubkey,
             contact: i.contact,
-<<<<<<< HEAD
-            supported_nips: Some(vec![1, 2, 9, 11, 12, 15, 16, 20, 22, 33]),
+            supported_nips: Some(supported_nips),
             software: Some("https://github.com/v0l/nostr-rs-relay".to_owned()),
-=======
-            supported_nips: Some(supported_nips),
-            software: Some("https://git.sr.ht/~gheartsfield/nostr-rs-relay".to_owned()),
->>>>>>> 39f9984c
             version: CARGO_PKG_VERSION.map(std::borrow::ToOwned::to_owned),
         }
     }

//! Configuration file and settings management
use config::{Config, ConfigError, File};
use serde::{Deserialize, Serialize};
use std::time::Duration;
use tracing::warn;

#[derive(Debug, Serialize, Deserialize, Clone)]
#[allow(unused)]
pub struct Info {
    pub relay_url: Option<String>,
    pub name: Option<String>,
    pub description: Option<String>,
    pub pubkey: Option<String>,
    pub contact: Option<String>,
}

#[derive(Debug, Clone, Serialize, Deserialize)]
#[allow(unused)]
pub struct Database {
    pub data_directory: String,
    pub engine: String,
    pub in_memory: bool,
    pub min_conn: u32,
    pub max_conn: u32,
    pub connection: String,
    pub connection_write: Option<String>,
}

#[derive(Debug, Clone, Serialize, Deserialize)]
#[allow(unused)]
pub struct Grpc {
    pub event_admission_server: Option<String>,
}

#[derive(Debug, Clone, Serialize, Deserialize)]
#[allow(unused)]
pub struct Network {
    pub port: u16,
    pub address: String,
    pub remote_ip_header: Option<String>, // retrieve client IP from this HTTP header if present
    pub ping_interval_seconds: u32,
}

#[derive(Debug, Clone, Serialize, Deserialize)]
#[allow(unused)]
pub struct Options {
    pub reject_future_seconds: Option<usize>, // if defined, reject any events with a timestamp more than X seconds in the future
    pub cleanup_contact_list: bool,           // delete old kind 3 events automatically
}

#[derive(Debug, Clone, Serialize, Deserialize)]
#[allow(unused)]
pub struct Retention {
    // TODO: implement
    pub max_events: Option<usize>,                // max events
    pub max_bytes: Option<usize>,                 // max size
    pub persist_days: Option<usize>,              // oldest message
    pub whitelist_addresses: Option<Vec<String>>, // whitelisted addresses (never delete)
}

#[derive(Debug, Clone, Serialize, Deserialize)]
#[allow(unused)]
pub struct Limits {
    pub messages_per_sec: Option<u32>, // Artificially slow down event writing to limit disk consumption (averaged over 1 minute)
    pub subscriptions_per_min: Option<u32>, // Artificially slow down request (db query) creation to prevent abuse (averaged over 1 minute)
    pub db_conns_per_client: Option<u32>, // How many concurrent database queries (not subscriptions) may a client have?
    pub max_blocking_threads: usize,
    pub max_event_bytes: Option<usize>, // Maximum size of an EVENT message
    pub max_ws_message_bytes: Option<usize>,
    pub max_ws_frame_bytes: Option<usize>,
    pub broadcast_buffer: usize, // events to buffer for subscribers (prevents slow readers from consuming memory)
    pub event_persist_buffer: usize, // events to buffer for database commits (block senders if database writes are too slow)
    pub rate_limit_whitelist: Vec<String>, // List of ip's which bypass event publishing limits
    pub event_kind_blacklist: Option<Vec<u64>>,
}

#[derive(Debug, Clone, Serialize, Deserialize)]
#[allow(unused)]
pub struct Authorization {
    pub pubkey_whitelist: Option<Vec<String>>, // If present, only allow these pubkeys to publish events
}

#[derive(Debug, Clone, Serialize, Deserialize)]
#[allow(unused)]
pub struct Diagnostics {
    pub tracing: bool, // enables tokio console-subscriber
}

#[derive(Serialize, Deserialize, PartialEq, Eq, Debug, Clone, Copy)]
#[serde(rename_all = "lowercase")]
pub enum VerifiedUsersMode {
    Enabled,
    Passive,
    Disabled,
}

#[derive(Debug, Clone, Serialize, Deserialize)]
#[allow(unused)]
pub struct VerifiedUsers {
    pub mode: VerifiedUsersMode, // Mode of operation: "enabled" (enforce) or "passive" (check only). If none, this is simply disabled.
    pub domain_whitelist: Option<Vec<String>>, // If present, only allow verified users from these domains can publish events
    pub domain_blacklist: Option<Vec<String>>, // If present, allow all verified users from any domain except these
    pub verify_expiration: Option<String>, // how long a verification is cached for before no longer being used
    pub verify_update_frequency: Option<String>, // how often to attempt to update verification
    pub verify_expiration_duration: Option<Duration>, // internal result of parsing verify_expiration
    pub verify_update_frequency_duration: Option<Duration>, // internal result of parsing verify_update_frequency
    pub max_consecutive_failures: usize, // maximum number of verification failures in a row, before ceasing future checks
}

impl VerifiedUsers {
    pub fn init(&mut self) {
        self.verify_expiration_duration = self.verify_expiration_duration();
        self.verify_update_frequency_duration = self.verify_update_duration();
    }

    #[must_use]
    pub fn is_enabled(&self) -> bool {
        self.mode == VerifiedUsersMode::Enabled
    }

    #[must_use]
    pub fn is_active(&self) -> bool {
        self.mode == VerifiedUsersMode::Enabled || self.mode == VerifiedUsersMode::Passive
    }

    #[must_use]
    pub fn is_passive(&self) -> bool {
        self.mode == VerifiedUsersMode::Passive
    }

    #[must_use]
    pub fn verify_expiration_duration(&self) -> Option<Duration> {
        self.verify_expiration
            .as_ref()
            .and_then(|x| parse_duration::parse(x).ok())
    }

    #[must_use]
    pub fn verify_update_duration(&self) -> Option<Duration> {
        self.verify_update_frequency
            .as_ref()
            .and_then(|x| parse_duration::parse(x).ok())
    }

    #[must_use]
    pub fn is_valid(&self) -> bool {
        self.verify_expiration_duration().is_some() && self.verify_update_duration().is_some()
    }
}

#[derive(Debug, Clone, Serialize, Deserialize)]
#[allow(unused)]
pub struct Settings {
    pub info: Info,
    pub diagnostics: Diagnostics,
    pub database: Database,
    pub grpc: Grpc,
    pub network: Network,
    pub limits: Limits,
    pub authorization: Authorization,
    pub verified_users: VerifiedUsers,
    pub retention: Retention,
    pub options: Options,
}

impl Settings {
    #[must_use]
    pub fn new(config_file_name: &Option<String>) -> Self {
        let default_settings = Self::default();
        // attempt to construct settings with file
        let from_file = Self::new_from_default(&default_settings, config_file_name);
        match from_file {
            Ok(f) => f,
            Err(e) => {
                warn!("Error reading config file ({:?})", e);
                default_settings
            }
        }
    }


    fn new_from_default(default: &Settings, config_file_name: &Option<String>) -> Result<Self, ConfigError> {
        let default_config_file_name = "config.toml".to_string();
        let config: &String = match config_file_name {
            Some(value) => value,
            None => &default_config_file_name
        };
        let builder = Config::builder();
        let config: Config = builder
            // use defaults
            .add_source(Config::try_from(default)?)
<<<<<<< HEAD
            // override with file contents
            .add_source(File::with_name("config.toml"))
=======
        // override with file contents
            .add_source(File::with_name(config))
>>>>>>> 81f8256c
            .build()?;
        let mut settings: Settings = config.try_deserialize()?;
        // ensure connection pool size is logical
        assert!(
            settings.database.min_conn <= settings.database.max_conn,
            "Database min_conn setting ({}) cannot exceed max_conn ({})",
            settings.database.min_conn,
            settings.database.max_conn
        );
        // ensure durations parse
        assert!(
            settings.verified_users.is_valid(),
            "VerifiedUsers time settings could not be parsed"
        );
        // initialize durations for verified users
        settings.verified_users.init();
        Ok(settings)
    }
}

impl Default for Settings {
    fn default() -> Self {
        Settings {
            info: Info {
                relay_url: None,
                name: Some("Unnamed nostr-rs-relay".to_owned()),
                description: None,
                pubkey: None,
                contact: None,
            },
            diagnostics: Diagnostics { tracing: false },
            database: Database {
                data_directory: ".".to_owned(),
                engine: "sqlite".to_owned(),
                in_memory: false,
                min_conn: 4,
                max_conn: 128,
                connection: "".to_owned(),
                connection_write: None,
            },
            grpc: Grpc {
                event_admission_server: None,
            },
            network: Network {
                port: 8080,
                ping_interval_seconds: 300,
                address: "0.0.0.0".to_owned(),
                remote_ip_header: None,
            },
            limits: Limits {
                messages_per_sec: None,
                subscriptions_per_min: None,
                db_conns_per_client: None,
                max_blocking_threads: 16,
                max_event_bytes: Some(2 << 17),      // 128K
                max_ws_message_bytes: Some(2 << 17), // 128K
                max_ws_frame_bytes: Some(2 << 17),   // 128K
                broadcast_buffer: 16384,
                event_persist_buffer: 4096,
                event_kind_blacklist: None,
                rate_limit_whitelist: vec!["127.0.0.1".to_string()],
            },
            authorization: Authorization {
                pubkey_whitelist: None, // Allow any address to publish
            },
            verified_users: VerifiedUsers {
                mode: VerifiedUsersMode::Disabled,
                domain_whitelist: None,
                domain_blacklist: None,
                verify_expiration: Some("1 week".to_owned()),
                verify_update_frequency: Some("1 day".to_owned()),
                verify_expiration_duration: None,
                verify_update_frequency_duration: None,
                max_consecutive_failures: 20,
            },
            retention: Retention {
                max_events: None,          // max events
                max_bytes: None,           // max size
                persist_days: None,        // oldest message
                whitelist_addresses: None, // whitelisted addresses (never delete)
            },
            options: Options {
                reject_future_seconds: None, // Reject events in the future if defined
                cleanup_contact_list: true,
            },
        }
    }
}<|MERGE_RESOLUTION|>--- conflicted
+++ resolved
@@ -187,15 +187,10 @@
         };
         let builder = Config::builder();
         let config: Config = builder
-            // use defaults
+        // use defaults
             .add_source(Config::try_from(default)?)
-<<<<<<< HEAD
-            // override with file contents
-            .add_source(File::with_name("config.toml"))
-=======
         // override with file contents
             .add_source(File::with_name(config))
->>>>>>> 81f8256c
             .build()?;
         let mut settings: Settings = config.try_deserialize()?;
         // ensure connection pool size is logical
